/*
 * Copyright (c) 2012-2018, The Linux Foundation. All rights reserved.
 *
 * This program is free software; you can redistribute it and/or modify
 * it under the terms of the GNU General Public License version 2 and
 * only version 2 as published by the Free Software Foundation.
 *
 * This program is distributed in the hope that it will be useful,
 * but WITHOUT ANY WARRANTY; without even the implied warranty of
 * MERCHANTABILITY or FITNESS FOR A PARTICULAR PURPOSE.  See the
 * GNU General Public License for more details.
 *
 */

#define pr_fmt(fmt)	"[drm-dp] %s: " fmt, __func__

#include "dp_panel.h"
#include <drm/drm_fixed.h>

#define DP_KHZ_TO_HZ 1000
#define DP_PANEL_DEFAULT_BPP 24
#define DP_MAX_DS_PORT_COUNT 1

#define DPRX_FEATURE_ENUMERATION_LIST 0x2210
#define DPRX_EXTENDED_DPCD_FIELD 0x2200
#define VSC_SDP_EXTENSION_FOR_COLORIMETRY_SUPPORTED BIT(3)
#define VSC_EXT_VESA_SDP_SUPPORTED BIT(4)
#define VSC_EXT_VESA_SDP_CHAINING_SUPPORTED BIT(5)

enum dp_panel_hdr_pixel_encoding {
	RGB,
	YCbCr444,
	YCbCr422,
	YCbCr420,
	YONLY,
	RAW,
};

enum dp_panel_hdr_rgb_colorimetry {
	sRGB,
	RGB_WIDE_GAMUT_FIXED_POINT,
	RGB_WIDE_GAMUT_FLOATING_POINT,
	ADOBERGB,
	DCI_P3,
	CUSTOM_COLOR_PROFILE,
	ITU_R_BT_2020_RGB,
};

enum dp_panel_hdr_dynamic_range {
	VESA,
	CEA,
};

enum dp_panel_hdr_content_type {
	NOT_DEFINED,
	GRAPHICS,
	PHOTO,
	VIDEO,
	GAME,
};

enum dp_panel_hdr_state {
	HDR_DISABLED,
	HDR_ENABLED,
};

struct dp_panel_private {
	struct device *dev;
	struct dp_panel dp_panel;
	struct dp_aux *aux;
	struct dp_link *link;
	struct dp_parser *parser;
	struct dp_catalog_panel *catalog;
	bool custom_edid;
	bool custom_dpcd;
	bool panel_on;
	bool vsc_supported;
	bool vscext_supported;
	bool vscext_chaining_supported;
	enum dp_panel_hdr_state hdr_state;
	u8 spd_vendor_name[8];
	u8 spd_product_description[16];
	u8 major;
	u8 minor;
};

static const struct dp_panel_info fail_safe = {
	.h_active = 640,
	.v_active = 480,
	.h_back_porch = 48,
	.h_front_porch = 16,
	.h_sync_width = 96,
	.h_active_low = 0,
	.v_back_porch = 33,
	.v_front_porch = 10,
	.v_sync_width = 2,
	.v_active_low = 0,
	.h_skew = 0,
	.refresh_rate = 60,
	.pixel_clk_khz = 25200,
	.bpp = 24,
};

/* OEM NAME */
static const u8 vendor_name[8] = {81, 117, 97, 108, 99, 111, 109, 109};

/* MODEL NAME */
static const u8 product_desc[16] = {83, 110, 97, 112, 100, 114, 97, 103,
	111, 110, 0, 0, 0, 0, 0, 0};

struct tu_algo_data {
	s64 lclk_fp;
	s64 pclk_fp;
	s64 lwidth;
<<<<<<< HEAD
	s64 hbp_relative_to_pclk;
=======
	s64 lwidth_fp;
	s64 hbp_relative_to_pclk;
	s64 hbp_relative_to_pclk_fp;
>>>>>>> e0615925
	int nlanes;
	int bpp;
	int pixelEnc;
	int dsc_en;
	int async_en;
	int bpc;

	uint delay_start_link_extra_pixclk;
	int extra_buffer_margin;
	s64 ratio_fp;
	s64 original_ratio_fp;

	s64 err_fp;
	s64 n_err_fp;
	s64 n_n_err_fp;
	int tu_size;
	int tu_size_desired;
	int tu_size_minus1;

	int valid_boundary_link;
	s64 resulting_valid_fp;
	s64 total_valid_fp;
	s64 effective_valid_fp;
	s64 effective_valid_recorded_fp;
	int n_tus;
	int n_tus_per_lane;
	int paired_tus;
	int remainder_tus;
	int remainder_tus_upper;
	int remainder_tus_lower;
	int extra_bytes;
	int filler_size;
	int delay_start_link;

	int extra_pclk_cycles;
	int extra_pclk_cycles_in_link_clk;
	s64 ratio_by_tu_fp;
	s64 average_valid2_fp;
	int new_valid_boundary_link;
	int remainder_symbols_exist;
	int n_symbols;
	s64 n_remainder_symbols_per_lane_fp;
	s64 last_partial_tu_fp;
	s64 TU_ratio_err_fp;

	int n_tus_incl_last_incomplete_tu;
	int extra_pclk_cycles_tmp;
	int extra_pclk_cycles_in_link_clk_tmp;
	int extra_required_bytes_new_tmp;
	int filler_size_tmp;
	int lower_filler_size_tmp;
	int delay_start_link_tmp;

	bool boundary_moderation_en;
	int boundary_mod_lower_err;
	int upper_boundary_count;
	int lower_boundary_count;
	int i_upper_boundary_count;
	int i_lower_boundary_count;
	int valid_lower_boundary_link;
	int even_distribution_BF;
	int even_distribution_legacy;
	int even_distribution;
	int min_hblank_violated;
	s64 delay_start_time_fp;
	s64 hbp_time_fp;
	s64 hactive_time_fp;
	s64 diff_abs_fp;

	s64 ratio;
};

static int _tu_param_compare(s64 a, s64 b)
{
<<<<<<< HEAD
	u32 a_int, a_frac;
	u32 b_int, b_frac;
=======
	u32 a_int, a_frac, a_sign;
	u32 b_int, b_frac, b_sign;
	s64 a_temp, b_temp, minus_1;
>>>>>>> e0615925

	if (a == b)
		return 0;

<<<<<<< HEAD
	a_int = (a >> 32) & 0x7FFFFFFF;
	a_frac = a & 0xFFFFFFFF;

	b_int = (b >> 32) & 0x7FFFFFFF;
	b_frac = b & 0xFFFFFFFF;

	if (a_int > b_int)
		return 1;
	else if (a_int < b_int)
		return 2;
	else if (a_frac > b_frac)
		return 1;
	else
		return 2;
}

static void _tu_valid_boundary_calc(struct tu_algo_data *tu)
{
	s64 temp1_fp, temp2_fp, temp, temp1, temp2;
	int compare_result_1, compare_result_2, compare_result_3;

	temp1_fp = drm_fixp_from_fraction(tu->tu_size, 1);
	temp2_fp = drm_fixp_mul(tu->ratio_fp, temp1_fp);

	tu->new_valid_boundary_link = drm_fixp2int_ceil(temp2_fp);

	temp = (tu->i_upper_boundary_count *
				tu->new_valid_boundary_link +
				tu->i_lower_boundary_count *
				(tu->new_valid_boundary_link-1));
	tu->average_valid2_fp = drm_fixp_from_fraction(temp,
					(tu->i_upper_boundary_count +
					tu->i_lower_boundary_count));

	temp1_fp = drm_fixp_from_fraction(tu->bpp, 8);
	temp2_fp = drm_fixp_from_fraction(tu->lwidth, 1);
	temp1_fp = drm_fixp_mul(temp2_fp, temp1_fp);
	temp2_fp = drm_fixp_div(temp1_fp, tu->average_valid2_fp);
	tu->n_tus = drm_fixp2int(temp2_fp);

	temp1_fp = drm_fixp_from_fraction(tu->n_tus, 1);
	temp2_fp = drm_fixp_mul(temp1_fp, tu->average_valid2_fp);
	temp1_fp = drm_fixp_from_fraction(tu->n_symbols, 1);
	temp2_fp = temp1_fp - temp2_fp;
	temp1_fp = drm_fixp_from_fraction(tu->nlanes, 1);
	temp2_fp = drm_fixp_div(temp2_fp, temp1_fp);
	tu->n_remainder_symbols_per_lane_fp = temp2_fp;

	temp1_fp = drm_fixp_from_fraction(tu->tu_size, 1);
	tu->last_partial_tu_fp =
			drm_fixp_div(tu->n_remainder_symbols_per_lane_fp,
					temp1_fp);

	if (tu->n_remainder_symbols_per_lane_fp != 0)
		tu->remainder_symbols_exist = 1;
	else
		tu->remainder_symbols_exist = 0;

	temp1_fp = drm_fixp_from_fraction(tu->n_tus, tu->nlanes);
	tu->n_tus_per_lane = drm_fixp2int(temp1_fp);

	tu->paired_tus = (int)((tu->n_tus_per_lane) /
					(tu->i_upper_boundary_count +
					 tu->i_lower_boundary_count));

	tu->remainder_tus = tu->n_tus_per_lane - tu->paired_tus *
						(tu->i_upper_boundary_count +
						tu->i_lower_boundary_count);

	if ((tu->remainder_tus - tu->i_upper_boundary_count) > 0) {
		tu->remainder_tus_upper = tu->i_upper_boundary_count;
		tu->remainder_tus_lower = tu->remainder_tus -
						tu->i_upper_boundary_count;
	} else {
		tu->remainder_tus_upper = tu->remainder_tus;
		tu->remainder_tus_lower = 0;
	}

	temp = tu->paired_tus * (tu->i_upper_boundary_count *
				tu->new_valid_boundary_link +
				tu->i_lower_boundary_count *
				(tu->new_valid_boundary_link - 1)) +
				(tu->remainder_tus_upper *
				 tu->new_valid_boundary_link) +
				(tu->remainder_tus_lower *
				(tu->new_valid_boundary_link - 1));
	tu->total_valid_fp = drm_fixp_from_fraction(temp, 1);

	if (tu->remainder_symbols_exist) {
		temp1_fp = tu->total_valid_fp +
				tu->n_remainder_symbols_per_lane_fp;
		temp2_fp = drm_fixp_from_fraction(tu->n_tus_per_lane, 1);
		temp2_fp = temp2_fp + tu->last_partial_tu_fp;
		temp1_fp = drm_fixp_div(temp1_fp, temp2_fp);
	} else {
		temp2_fp = drm_fixp_from_fraction(tu->n_tus_per_lane, 1);
		temp1_fp = drm_fixp_div(tu->total_valid_fp, temp2_fp);
	}
	tu->effective_valid_fp = temp1_fp;

	temp1_fp = drm_fixp_from_fraction(tu->tu_size, 1);
	temp2_fp = drm_fixp_mul(tu->ratio_fp, temp1_fp);
	tu->n_n_err_fp = tu->effective_valid_fp - temp2_fp;

	temp1_fp = drm_fixp_from_fraction(tu->tu_size, 1);
	temp2_fp = drm_fixp_mul(tu->ratio_fp, temp1_fp);
	tu->n_err_fp = tu->average_valid2_fp - temp2_fp;

	tu->even_distribution = tu->n_tus % tu->nlanes == 0 ? 1 : 0;

	temp1_fp = drm_fixp_from_fraction(tu->bpp, 8);
	temp2_fp = drm_fixp_from_fraction(tu->lwidth, 1);
	temp1_fp = drm_fixp_mul(temp2_fp, temp1_fp);
	temp2_fp = drm_fixp_div(temp1_fp, tu->average_valid2_fp);

	if (temp2_fp)
		tu->n_tus_incl_last_incomplete_tu = drm_fixp2int_ceil(temp2_fp);
	else
		tu->n_tus_incl_last_incomplete_tu = 0;

	temp1 = 0;
	temp1_fp = drm_fixp_from_fraction(tu->tu_size, 1);
	temp2_fp = drm_fixp_mul(tu->original_ratio_fp, temp1_fp);
	temp1_fp = tu->average_valid2_fp - temp2_fp;
	temp2_fp = drm_fixp_from_fraction(tu->n_tus_incl_last_incomplete_tu, 1);
	temp1_fp = drm_fixp_mul(temp2_fp, temp1_fp);

	if (temp1_fp)
		temp1 = drm_fixp2int_ceil(temp1_fp);

	temp = tu->i_upper_boundary_count * tu->nlanes;
	temp1_fp = drm_fixp_from_fraction(tu->tu_size, 1);
	temp2_fp = drm_fixp_mul(tu->original_ratio_fp, temp1_fp);
	temp1_fp = drm_fixp_from_fraction(tu->new_valid_boundary_link, 1);
	temp2_fp = temp1_fp - temp2_fp;
	temp1_fp = drm_fixp_from_fraction(temp, 1);
	temp2_fp = drm_fixp_mul(temp1_fp, temp2_fp);

	if (temp2_fp)
		temp2 = drm_fixp2int_ceil(temp2_fp);
	else
		temp2 = 0;
	tu->extra_required_bytes_new_tmp = (int)(temp1 + temp2);

	temp1_fp = drm_fixp_from_fraction(8, tu->bpp);
	temp2_fp = drm_fixp_from_fraction(
	tu->extra_required_bytes_new_tmp, 1);
	temp1_fp = drm_fixp_mul(temp2_fp, temp1_fp);

	if (temp1_fp)
		tu->extra_pclk_cycles_tmp = drm_fixp2int_ceil(temp1_fp);
	else
		tu->extra_pclk_cycles_tmp = 0;

	temp1_fp = drm_fixp_from_fraction(tu->extra_pclk_cycles_tmp, 1);
	temp2_fp = drm_fixp_div(tu->lclk_fp, tu->pclk_fp);
	temp1_fp = drm_fixp_mul(temp1_fp, temp2_fp);

	if (temp1_fp)
		tu->extra_pclk_cycles_in_link_clk_tmp =
						drm_fixp2int_ceil(temp1_fp);
	else
		tu->extra_pclk_cycles_in_link_clk_tmp = 0;

	tu->filler_size_tmp = tu->tu_size - tu->new_valid_boundary_link;

	tu->lower_filler_size_tmp = tu->filler_size_tmp + 1;

	tu->delay_start_link_tmp = tu->extra_pclk_cycles_in_link_clk_tmp +
					tu->lower_filler_size_tmp +
					tu->extra_buffer_margin;

	temp1_fp = drm_fixp_from_fraction(tu->delay_start_link_tmp, 1);
	tu->delay_start_time_fp = drm_fixp_div(temp1_fp, tu->lclk_fp);

	compare_result_1 = _tu_param_compare(tu->n_n_err_fp, tu->diff_abs_fp);
	if (compare_result_1 == 2)
		compare_result_1 = 1;
	else
		compare_result_1 = 0;

	compare_result_2 = _tu_param_compare(tu->n_n_err_fp, tu->err_fp);
	if (compare_result_2 == 2)
		compare_result_2 = 1;
	else
		compare_result_2 = 0;

	compare_result_3 = _tu_param_compare(tu->hbp_time_fp,
					tu->delay_start_time_fp);
	if (compare_result_3 == 2)
		compare_result_3 = 0;
	else
		compare_result_3 = 1;

	if (((tu->even_distribution == 1) ||
			((tu->even_distribution_BF == 0) &&
			(tu->even_distribution_legacy == 0))) &&
			tu->n_err_fp >= 0 && tu->n_n_err_fp >= 0 &&
			compare_result_2 &&
			(compare_result_1 || (tu->min_hblank_violated == 1)) &&
			(tu->new_valid_boundary_link - 1) > 0 &&
			compare_result_3 &&
			(tu->delay_start_link_tmp <= 1023)) {
		tu->upper_boundary_count = tu->i_upper_boundary_count;
		tu->lower_boundary_count = tu->i_lower_boundary_count;
		tu->err_fp = tu->n_n_err_fp;
		tu->boundary_moderation_en = true;
		tu->tu_size_desired = tu->tu_size;
		tu->valid_boundary_link = tu->new_valid_boundary_link;
		tu->effective_valid_recorded_fp = tu->effective_valid_fp;
		tu->even_distribution_BF = 1;
		tu->delay_start_link = tu->delay_start_link_tmp;
	} else if (tu->boundary_mod_lower_err == 0) {
		compare_result_1 = _tu_param_compare(tu->n_n_err_fp,
							tu->diff_abs_fp);
		if (compare_result_1 == 2)
			tu->boundary_mod_lower_err = 1;
	}
}

static void _dp_panel_calc_tu(struct dp_tu_calc_input *in,
				   struct dp_vc_tu_mapping_table *tu_table)
{
	struct tu_algo_data tu;
	int compare_result_1, compare_result_2;
	u64 temp = 0;
	s64 temp_fp = 0, temp1_fp = 0, temp2_fp = 0;

	s64 LCLK_FAST_SKEW_fp = drm_fixp_from_fraction(6, 10000); /* 0.0006 */
	s64 const_p49_fp = drm_fixp_from_fraction(49, 100); /* 0.49 */
	s64 const_p56_fp = drm_fixp_from_fraction(56, 100); /* 0.56 */
	s64 RATIO_SCALE_fp = drm_fixp_from_fraction(1001, 1000);

	u8 DP_BRUTE_FORCE = 1;
	s64 BRUTE_FORCE_THRESHOLD_fp = drm_fixp_from_fraction(1, 10); /* 0.1 */
	uint EXTRA_PIXCLK_CYCLE_DELAY = 4;
	uint HBLANK_MARGIN = 4;

	memset(&tu, 0, sizeof(tu));

	tu.lclk_fp              = drm_fixp_from_fraction(in->lclk, 1);
	tu.pclk_fp              = drm_fixp_from_fraction(in->pclk_khz, 1000);
	tu.lwidth               = in->hactive;
	tu.hbp_relative_to_pclk = in->hporch;
	tu.nlanes               = in->nlanes;
	tu.bpp                  = in->bpp;
	tu.pixelEnc             = in->pixel_enc;
	tu.dsc_en               = in->dsc_en;
	tu.async_en             = in->async_en;

	tu.err_fp = drm_fixp_from_fraction(1000, 1); /* 1000 */

	if (tu.pixelEnc == 420) {
		temp_fp = drm_fixp_from_fraction(2, 1);
		tu.pclk_fp = drm_fixp_div(tu.pclk_fp, temp_fp);
		tu.lwidth /= 2;
		tu.hbp_relative_to_pclk /= 2;
	}

	if (tu.pixelEnc == 422) {
		switch (tu.bpp) {
		case 24:
			tu.bpp = 16;
			tu.bpc = 8;
			break;
		case 30:
			tu.bpp = 20;
			tu.bpc = 10;
			break;
		default:
			tu.bpp = 16;
			tu.bpc = 8;
			break;
		}
	} else {
		tu.bpc = tu.bpp/3;
	}

=======
	minus_1 = drm_fixp_from_fraction(-1, 1);

	a_int = (a >> 32) & 0x7FFFFFFF;
	a_frac = a & 0xFFFFFFFF;
	a_sign = (a >> 32) & 0x80000000 ? 1 : 0;

	b_int = (b >> 32) & 0x7FFFFFFF;
	b_frac = b & 0xFFFFFFFF;
	b_sign = (b >> 32) & 0x80000000 ? 1 : 0;

	if (a_sign > b_sign)
		return 2;
	else if (b_sign > a_sign)
		return 1;

	if (!a_sign && !b_sign) { /* positive */
		if (a > b)
			return 1;
		else
			return 2;
	} else { /* negative */
		a_temp = drm_fixp_mul(a, minus_1);
		b_temp = drm_fixp_mul(b, minus_1);

		if (a_temp > b_temp)
			return 2;
		else
			return 1;
	}
}

static void dp_panel_update_tu_timings(struct dp_tu_calc_input *in,
					struct tu_algo_data *tu)
{
	int nlanes = in->nlanes;
	int dsc_num_slices = in->num_of_dsc_slices;
	int dsc_num_bytes  = 0;
	int numerator;
	s64 pclk_dsc_fp;
	s64 dwidth_dsc_fp;
	s64 hbp_dsc_fp;
	s64 overhead_dsc;

	int tot_num_eoc_symbols = 0;
	int tot_num_hor_bytes   = 0;
	int tot_num_dummy_bytes = 0;
	int dwidth_dsc_bytes    = 0;
	int  eoc_bytes           = 0;

	s64 temp1_fp, temp2_fp, temp3_fp;

	tu->lclk_fp              = drm_fixp_from_fraction(in->lclk, 1);
	tu->pclk_fp              = drm_fixp_from_fraction(in->pclk_khz, 1000);
	tu->lwidth               = in->hactive;
	tu->hbp_relative_to_pclk = in->hporch;
	tu->nlanes               = in->nlanes;
	tu->bpp                  = in->bpp;
	tu->pixelEnc             = in->pixel_enc;
	tu->dsc_en               = in->dsc_en;
	tu->async_en             = in->async_en;
	tu->lwidth_fp            = drm_fixp_from_fraction(in->hactive, 1);
	tu->hbp_relative_to_pclk_fp = drm_fixp_from_fraction(in->hporch, 1);

	if (tu->pixelEnc == 420) {
		temp1_fp = drm_fixp_from_fraction(2, 1);
		tu->pclk_fp = drm_fixp_div(tu->pclk_fp, temp1_fp);
		tu->lwidth_fp = drm_fixp_div(tu->lwidth_fp, temp1_fp);
		tu->hbp_relative_to_pclk_fp =
				drm_fixp_div(tu->hbp_relative_to_pclk_fp, 2);
	}

	if (tu->pixelEnc == 422) {
		switch (tu->bpp) {
		case 24:
			tu->bpp = 16;
			tu->bpc = 8;
			break;
		case 30:
			tu->bpp = 20;
			tu->bpc = 10;
			break;
		default:
			tu->bpp = 16;
			tu->bpc = 8;
			break;
		}
	} else {
		tu->bpc = tu->bpp/3;
	}

	if (!in->dsc_en)
		goto fec_check;

	temp1_fp = drm_fixp_from_fraction(in->compress_ratio, 100);
	temp2_fp = drm_fixp_from_fraction(in->bpp, 1);
	temp3_fp = drm_fixp_div(temp2_fp, temp1_fp);
	temp2_fp = drm_fixp_mul(tu->lwidth_fp, temp3_fp);

	temp1_fp = drm_fixp_from_fraction(8, 1);
	temp3_fp = drm_fixp_div(temp2_fp, temp1_fp);

	numerator = drm_fixp2int(temp3_fp);

	dsc_num_bytes  = numerator / dsc_num_slices;
	eoc_bytes           = dsc_num_bytes % nlanes;
	tot_num_eoc_symbols = nlanes * dsc_num_slices;
	tot_num_hor_bytes   = dsc_num_bytes * dsc_num_slices;
	tot_num_dummy_bytes = (nlanes - eoc_bytes) * dsc_num_slices;

	if (dsc_num_bytes == 0)
		pr_info("incorrect no of bytes per slice=%d\n", dsc_num_bytes);

	dwidth_dsc_bytes = (tot_num_hor_bytes +
				tot_num_eoc_symbols +
				(eoc_bytes == 0 ? 0 : tot_num_dummy_bytes));
	overhead_dsc     = dwidth_dsc_bytes / tot_num_hor_bytes;

	dwidth_dsc_fp = drm_fixp_from_fraction(dwidth_dsc_bytes, 3);

	temp2_fp = drm_fixp_mul(tu->pclk_fp, dwidth_dsc_fp);
	temp1_fp = drm_fixp_div(temp2_fp, tu->lwidth_fp);
	pclk_dsc_fp = temp1_fp;

	temp1_fp = drm_fixp_div(pclk_dsc_fp, tu->pclk_fp);
	temp2_fp = drm_fixp_mul(tu->hbp_relative_to_pclk_fp, temp1_fp);
	hbp_dsc_fp = temp2_fp;

	/* output */
	tu->pclk_fp = pclk_dsc_fp;
	tu->lwidth_fp = dwidth_dsc_fp;
	tu->hbp_relative_to_pclk_fp = hbp_dsc_fp;

fec_check:
	if (in->fec_en) {
		temp1_fp = drm_fixp_from_fraction(976, 1000); /* 0.976 */
		tu->lclk_fp = drm_fixp_mul(tu->lclk_fp, temp1_fp);
	}
}

static void _tu_valid_boundary_calc(struct tu_algo_data *tu)
{
	s64 temp1_fp, temp2_fp, temp, temp1, temp2;
	int compare_result_1, compare_result_2, compare_result_3;

	temp1_fp = drm_fixp_from_fraction(tu->tu_size, 1);
	temp2_fp = drm_fixp_mul(tu->ratio_fp, temp1_fp);

	tu->new_valid_boundary_link = drm_fixp2int_ceil(temp2_fp);

	temp = (tu->i_upper_boundary_count *
				tu->new_valid_boundary_link +
				tu->i_lower_boundary_count *
				(tu->new_valid_boundary_link-1));
	tu->average_valid2_fp = drm_fixp_from_fraction(temp,
					(tu->i_upper_boundary_count +
					tu->i_lower_boundary_count));

	temp1_fp = drm_fixp_from_fraction(tu->bpp, 8);
	temp2_fp = tu->lwidth_fp;
	temp1_fp = drm_fixp_mul(temp2_fp, temp1_fp);
	temp2_fp = drm_fixp_div(temp1_fp, tu->average_valid2_fp);
	tu->n_tus = drm_fixp2int(temp2_fp);
	if ((temp2_fp & 0xFFFFFFFF) > 0xFFFFF000)
		tu->n_tus += 1;

	temp1_fp = drm_fixp_from_fraction(tu->n_tus, 1);
	temp2_fp = drm_fixp_mul(temp1_fp, tu->average_valid2_fp);
	temp1_fp = drm_fixp_from_fraction(tu->n_symbols, 1);
	temp2_fp = temp1_fp - temp2_fp;
	temp1_fp = drm_fixp_from_fraction(tu->nlanes, 1);
	temp2_fp = drm_fixp_div(temp2_fp, temp1_fp);
	tu->n_remainder_symbols_per_lane_fp = temp2_fp;

	temp1_fp = drm_fixp_from_fraction(tu->tu_size, 1);
	tu->last_partial_tu_fp =
			drm_fixp_div(tu->n_remainder_symbols_per_lane_fp,
					temp1_fp);

	if (tu->n_remainder_symbols_per_lane_fp != 0)
		tu->remainder_symbols_exist = 1;
	else
		tu->remainder_symbols_exist = 0;

	temp1_fp = drm_fixp_from_fraction(tu->n_tus, tu->nlanes);
	tu->n_tus_per_lane = drm_fixp2int(temp1_fp);

	tu->paired_tus = (int)((tu->n_tus_per_lane) /
					(tu->i_upper_boundary_count +
					 tu->i_lower_boundary_count));

	tu->remainder_tus = tu->n_tus_per_lane - tu->paired_tus *
						(tu->i_upper_boundary_count +
						tu->i_lower_boundary_count);

	if ((tu->remainder_tus - tu->i_upper_boundary_count) > 0) {
		tu->remainder_tus_upper = tu->i_upper_boundary_count;
		tu->remainder_tus_lower = tu->remainder_tus -
						tu->i_upper_boundary_count;
	} else {
		tu->remainder_tus_upper = tu->remainder_tus;
		tu->remainder_tus_lower = 0;
	}

	temp = tu->paired_tus * (tu->i_upper_boundary_count *
				tu->new_valid_boundary_link +
				tu->i_lower_boundary_count *
				(tu->new_valid_boundary_link - 1)) +
				(tu->remainder_tus_upper *
				 tu->new_valid_boundary_link) +
				(tu->remainder_tus_lower *
				(tu->new_valid_boundary_link - 1));
	tu->total_valid_fp = drm_fixp_from_fraction(temp, 1);

	if (tu->remainder_symbols_exist) {
		temp1_fp = tu->total_valid_fp +
				tu->n_remainder_symbols_per_lane_fp;
		temp2_fp = drm_fixp_from_fraction(tu->n_tus_per_lane, 1);
		temp2_fp = temp2_fp + tu->last_partial_tu_fp;
		temp1_fp = drm_fixp_div(temp1_fp, temp2_fp);
	} else {
		temp2_fp = drm_fixp_from_fraction(tu->n_tus_per_lane, 1);
		temp1_fp = drm_fixp_div(tu->total_valid_fp, temp2_fp);
	}
	tu->effective_valid_fp = temp1_fp;

	temp1_fp = drm_fixp_from_fraction(tu->tu_size, 1);
	temp2_fp = drm_fixp_mul(tu->ratio_fp, temp1_fp);
	tu->n_n_err_fp = tu->effective_valid_fp - temp2_fp;

	temp1_fp = drm_fixp_from_fraction(tu->tu_size, 1);
	temp2_fp = drm_fixp_mul(tu->ratio_fp, temp1_fp);
	tu->n_err_fp = tu->average_valid2_fp - temp2_fp;

	tu->even_distribution = tu->n_tus % tu->nlanes == 0 ? 1 : 0;

	temp1_fp = drm_fixp_from_fraction(tu->bpp, 8);
	temp2_fp = tu->lwidth_fp;
	temp1_fp = drm_fixp_mul(temp2_fp, temp1_fp);
	temp2_fp = drm_fixp_div(temp1_fp, tu->average_valid2_fp);

	if (temp2_fp)
		tu->n_tus_incl_last_incomplete_tu = drm_fixp2int_ceil(temp2_fp);
	else
		tu->n_tus_incl_last_incomplete_tu = 0;

	temp1 = 0;
	temp1_fp = drm_fixp_from_fraction(tu->tu_size, 1);
	temp2_fp = drm_fixp_mul(tu->original_ratio_fp, temp1_fp);
	temp1_fp = tu->average_valid2_fp - temp2_fp;
	temp2_fp = drm_fixp_from_fraction(tu->n_tus_incl_last_incomplete_tu, 1);
	temp1_fp = drm_fixp_mul(temp2_fp, temp1_fp);

	if (temp1_fp)
		temp1 = drm_fixp2int_ceil(temp1_fp);

	temp = tu->i_upper_boundary_count * tu->nlanes;
	temp1_fp = drm_fixp_from_fraction(tu->tu_size, 1);
	temp2_fp = drm_fixp_mul(tu->original_ratio_fp, temp1_fp);
	temp1_fp = drm_fixp_from_fraction(tu->new_valid_boundary_link, 1);
	temp2_fp = temp1_fp - temp2_fp;
	temp1_fp = drm_fixp_from_fraction(temp, 1);
	temp2_fp = drm_fixp_mul(temp1_fp, temp2_fp);

	if (temp2_fp)
		temp2 = drm_fixp2int_ceil(temp2_fp);
	else
		temp2 = 0;
	tu->extra_required_bytes_new_tmp = (int)(temp1 + temp2);

	temp1_fp = drm_fixp_from_fraction(8, tu->bpp);
	temp2_fp = drm_fixp_from_fraction(
	tu->extra_required_bytes_new_tmp, 1);
	temp1_fp = drm_fixp_mul(temp2_fp, temp1_fp);

	if (temp1_fp)
		tu->extra_pclk_cycles_tmp = drm_fixp2int_ceil(temp1_fp);
	else
		tu->extra_pclk_cycles_tmp = 0;

	temp1_fp = drm_fixp_from_fraction(tu->extra_pclk_cycles_tmp, 1);
	temp2_fp = drm_fixp_div(tu->lclk_fp, tu->pclk_fp);
	temp1_fp = drm_fixp_mul(temp1_fp, temp2_fp);

	if (temp1_fp)
		tu->extra_pclk_cycles_in_link_clk_tmp =
						drm_fixp2int_ceil(temp1_fp);
	else
		tu->extra_pclk_cycles_in_link_clk_tmp = 0;

	tu->filler_size_tmp = tu->tu_size - tu->new_valid_boundary_link;

	tu->lower_filler_size_tmp = tu->filler_size_tmp + 1;

	tu->delay_start_link_tmp = tu->extra_pclk_cycles_in_link_clk_tmp +
					tu->lower_filler_size_tmp +
					tu->extra_buffer_margin;

	temp1_fp = drm_fixp_from_fraction(tu->delay_start_link_tmp, 1);
	tu->delay_start_time_fp = drm_fixp_div(temp1_fp, tu->lclk_fp);

	compare_result_1 = _tu_param_compare(tu->n_n_err_fp, tu->diff_abs_fp);
	if (compare_result_1 == 2)
		compare_result_1 = 1;
	else
		compare_result_1 = 0;

	compare_result_2 = _tu_param_compare(tu->n_n_err_fp, tu->err_fp);
	if (compare_result_2 == 2)
		compare_result_2 = 1;
	else
		compare_result_2 = 0;

	compare_result_3 = _tu_param_compare(tu->hbp_time_fp,
					tu->delay_start_time_fp);
	if (compare_result_3 == 2)
		compare_result_3 = 0;
	else
		compare_result_3 = 1;

	if (((tu->even_distribution == 1) ||
			((tu->even_distribution_BF == 0) &&
			(tu->even_distribution_legacy == 0))) &&
			tu->n_err_fp >= 0 && tu->n_n_err_fp >= 0 &&
			compare_result_2 &&
			(compare_result_1 || (tu->min_hblank_violated == 1)) &&
			(tu->new_valid_boundary_link - 1) > 0 &&
			compare_result_3 &&
			(tu->delay_start_link_tmp <= 1023)) {
		tu->upper_boundary_count = tu->i_upper_boundary_count;
		tu->lower_boundary_count = tu->i_lower_boundary_count;
		tu->err_fp = tu->n_n_err_fp;
		tu->boundary_moderation_en = true;
		tu->tu_size_desired = tu->tu_size;
		tu->valid_boundary_link = tu->new_valid_boundary_link;
		tu->effective_valid_recorded_fp = tu->effective_valid_fp;
		tu->even_distribution_BF = 1;
		tu->delay_start_link = tu->delay_start_link_tmp;
	} else if (tu->boundary_mod_lower_err == 0) {
		compare_result_1 = _tu_param_compare(tu->n_n_err_fp,
							tu->diff_abs_fp);
		if (compare_result_1 == 2)
			tu->boundary_mod_lower_err = 1;
	}
}

static void _dp_panel_calc_tu(struct dp_tu_calc_input *in,
				   struct dp_vc_tu_mapping_table *tu_table)
{
	struct tu_algo_data tu;
	int compare_result_1, compare_result_2;
	u64 temp = 0;
	s64 temp_fp = 0, temp1_fp = 0, temp2_fp = 0;

	s64 LCLK_FAST_SKEW_fp = drm_fixp_from_fraction(6, 10000); /* 0.0006 */
	s64 const_p49_fp = drm_fixp_from_fraction(49, 100); /* 0.49 */
	s64 const_p56_fp = drm_fixp_from_fraction(56, 100); /* 0.56 */
	s64 RATIO_SCALE_fp = drm_fixp_from_fraction(1001, 1000);

	u8 DP_BRUTE_FORCE = 1;
	s64 BRUTE_FORCE_THRESHOLD_fp = drm_fixp_from_fraction(1, 10); /* 0.1 */
	uint EXTRA_PIXCLK_CYCLE_DELAY = 4;
	uint HBLANK_MARGIN = 4;

	memset(&tu, 0, sizeof(tu));

	dp_panel_update_tu_timings(in, &tu);

	tu.err_fp = drm_fixp_from_fraction(1000, 1); /* 1000 */

>>>>>>> e0615925
	temp1_fp = drm_fixp_from_fraction(4, 1);
	temp2_fp = drm_fixp_mul(temp1_fp, tu.lclk_fp);
	temp_fp = drm_fixp_div(temp2_fp, tu.pclk_fp);
	tu.extra_buffer_margin = drm_fixp2int_ceil(temp_fp);

	temp1_fp = drm_fixp_from_fraction(tu.bpp, 8);
	temp2_fp = drm_fixp_mul(tu.pclk_fp, temp1_fp);
	temp1_fp = drm_fixp_from_fraction(tu.nlanes, 1);
	temp2_fp = drm_fixp_div(temp2_fp, temp1_fp);
	tu.ratio_fp = drm_fixp_div(temp2_fp, tu.lclk_fp);

	tu.original_ratio_fp = tu.ratio_fp;
	tu.boundary_moderation_en = false;
	tu.upper_boundary_count = 0;
	tu.lower_boundary_count = 0;
	tu.i_upper_boundary_count = 0;
	tu.i_lower_boundary_count = 0;
	tu.valid_lower_boundary_link = 0;
	tu.even_distribution_BF = 0;
	tu.even_distribution_legacy = 0;
	tu.even_distribution = 0;
	tu.delay_start_time_fp = 0;

	tu.err_fp = drm_fixp_from_fraction(1000, 1);
	tu.n_err_fp = 0;
	tu.n_n_err_fp = 0;

	tu.ratio = drm_fixp2int(tu.ratio_fp);
<<<<<<< HEAD
	if ((((u32)tu.lwidth % tu.nlanes) != 0) &&
=======
	temp1_fp = drm_fixp_from_fraction(tu.nlanes, 1);
	temp2_fp = tu.lwidth_fp % temp1_fp;
	if (temp2_fp != 0 &&
>>>>>>> e0615925
			!tu.ratio && tu.dsc_en == 0) {
		tu.ratio_fp = drm_fixp_mul(tu.ratio_fp, RATIO_SCALE_fp);
		tu.ratio = drm_fixp2int(tu.ratio_fp);
		if (tu.ratio)
			tu.ratio_fp = drm_fixp_from_fraction(1, 1);
	}

	if (tu.ratio > 1)
		tu.ratio = 1;

	if (tu.ratio == 1)
		goto tu_size_calc;

	compare_result_1 = _tu_param_compare(tu.ratio_fp, const_p49_fp);
	if (!compare_result_1 || compare_result_1 == 1)
		compare_result_1 = 1;
	else
		compare_result_1 = 0;

	compare_result_2 = _tu_param_compare(tu.ratio_fp, const_p56_fp);
	if (!compare_result_2 || compare_result_2 == 2)
		compare_result_2 = 1;
	else
		compare_result_2 = 0;

	if (tu.dsc_en && compare_result_1 && compare_result_2) {
		HBLANK_MARGIN += 4;
		pr_info("Info: increase HBLANK_MARGIN to %d\n", HBLANK_MARGIN);
	}

tu_size_calc:
	for (tu.tu_size = 32; tu.tu_size <= 64; tu.tu_size++) {
		temp1_fp = drm_fixp_from_fraction(tu.tu_size, 1);
		temp2_fp = drm_fixp_mul(tu.ratio_fp, temp1_fp);
		temp = drm_fixp2int_ceil(temp2_fp);
		temp1_fp = drm_fixp_from_fraction(temp, 1);
		tu.n_err_fp = temp1_fp - temp2_fp;

		if (tu.n_err_fp < tu.err_fp) {
			tu.err_fp = tu.n_err_fp;
			tu.tu_size_desired = tu.tu_size;
		}
	}

	tu.tu_size_minus1 = tu.tu_size_desired - 1;

	temp1_fp = drm_fixp_from_fraction(tu.tu_size_desired, 1);
	temp2_fp = drm_fixp_mul(tu.ratio_fp, temp1_fp);
	tu.valid_boundary_link = drm_fixp2int_ceil(temp2_fp);

	temp1_fp = drm_fixp_from_fraction(tu.bpp, 8);
<<<<<<< HEAD
	temp2_fp = drm_fixp_from_fraction(tu.lwidth, 1);
=======
	temp2_fp = tu.lwidth_fp;
>>>>>>> e0615925
	temp2_fp = drm_fixp_mul(temp2_fp, temp1_fp);

	temp1_fp = drm_fixp_from_fraction(tu.valid_boundary_link, 1);
	temp2_fp = drm_fixp_div(temp2_fp, temp1_fp);
	tu.n_tus = drm_fixp2int(temp2_fp);
<<<<<<< HEAD
=======
	if ((temp2_fp & 0xFFFFFFFF) > 0xFFFFF000)
		tu.n_tus += 1;
>>>>>>> e0615925

	tu.even_distribution_legacy = tu.n_tus % tu.nlanes == 0 ? 1 : 0;
	pr_info("Info: n_sym = %d, num_of_tus = %d\n",
		tu.valid_boundary_link, tu.n_tus);

	temp1_fp = drm_fixp_from_fraction(tu.tu_size_desired, 1);
	temp2_fp = drm_fixp_mul(tu.original_ratio_fp, temp1_fp);
	temp1_fp = drm_fixp_from_fraction(tu.valid_boundary_link, 1);
	temp2_fp = temp1_fp - temp2_fp;
	temp1_fp = drm_fixp_from_fraction(tu.n_tus + 1, 1);
	temp2_fp = drm_fixp_mul(temp1_fp, temp2_fp);

	temp = drm_fixp2int(temp2_fp);
	if (temp && temp2_fp)
		tu.extra_bytes = drm_fixp2int_ceil(temp2_fp);
	else
		tu.extra_bytes = 0;

	temp1_fp = drm_fixp_from_fraction(tu.extra_bytes, 1);
	temp2_fp = drm_fixp_from_fraction(8, tu.bpp);
	temp1_fp = drm_fixp_mul(temp1_fp, temp2_fp);

<<<<<<< HEAD
	temp - drm_fixp2int(temp1_fp);
	if (temp && temp1_fp)
		tu.extra_pclk_cycles = drm_fixp2int_ceil(temp1_fp);
	else
		tu.extra_pclk_cycles = 0;
=======
	if (temp1_fp)
		tu.extra_pclk_cycles = drm_fixp2int_ceil(temp1_fp);
	else
		tu.extra_pclk_cycles = drm_fixp2int(temp1_fp);
>>>>>>> e0615925

	temp1_fp = drm_fixp_div(tu.lclk_fp, tu.pclk_fp);
	temp2_fp = drm_fixp_from_fraction(tu.extra_pclk_cycles, 1);
	temp1_fp = drm_fixp_mul(temp2_fp, temp1_fp);

<<<<<<< HEAD
	temp = drm_fixp2int(temp1_fp);
	if (temp && temp1_fp)
		tu.extra_pclk_cycles_in_link_clk = drm_fixp2int_ceil(temp1_fp);
	else
		tu.extra_pclk_cycles_in_link_clk = 0;
=======
	if (temp1_fp)
		tu.extra_pclk_cycles_in_link_clk = drm_fixp2int_ceil(temp1_fp);
	else
		tu.extra_pclk_cycles_in_link_clk = drm_fixp2int(temp1_fp);
>>>>>>> e0615925

	tu.filler_size = tu.tu_size_desired - tu.valid_boundary_link;

	temp1_fp = drm_fixp_from_fraction(tu.tu_size_desired, 1);
	tu.ratio_by_tu_fp = drm_fixp_mul(tu.ratio_fp, temp1_fp);

	tu.delay_start_link = tu.extra_pclk_cycles_in_link_clk +
				tu.filler_size + tu.extra_buffer_margin;

	tu.resulting_valid_fp =
			drm_fixp_from_fraction(tu.valid_boundary_link, 1);

	temp1_fp = drm_fixp_from_fraction(tu.tu_size_desired, 1);
	temp2_fp = drm_fixp_div(tu.resulting_valid_fp, temp1_fp);
	tu.TU_ratio_err_fp = temp2_fp - tu.original_ratio_fp;

<<<<<<< HEAD
	temp1_fp = drm_fixp_from_fraction(
			(tu.hbp_relative_to_pclk - HBLANK_MARGIN), 1);
=======
	temp1_fp = drm_fixp_from_fraction(HBLANK_MARGIN, 1);
	temp1_fp = tu.hbp_relative_to_pclk_fp - temp1_fp;
>>>>>>> e0615925
	tu.hbp_time_fp = drm_fixp_div(temp1_fp, tu.pclk_fp);

	temp1_fp = drm_fixp_from_fraction(tu.delay_start_link, 1);
	tu.delay_start_time_fp = drm_fixp_div(temp1_fp, tu.lclk_fp);

	compare_result_1 = _tu_param_compare(tu.hbp_time_fp,
					tu.delay_start_time_fp);
<<<<<<< HEAD
	if (compare_result_1 == 2) /* if (hbp_time_fp < delay_start_time_fp) */
		tu.min_hblank_violated = 1;

	temp1_fp = drm_fixp_from_fraction(tu.lwidth, 1);
	tu.hactive_time_fp = drm_fixp_div(temp1_fp, tu.pclk_fp);
=======
	if (compare_result_1 == 2) /* hbp_time_fp < delay_start_time_fp */
		tu.min_hblank_violated = 1;

	tu.hactive_time_fp = drm_fixp_div(tu.lwidth_fp, tu.pclk_fp);
>>>>>>> e0615925

	compare_result_2 = _tu_param_compare(tu.hactive_time_fp,
						tu.delay_start_time_fp);
	if (compare_result_2 == 2)
		tu.min_hblank_violated = 1;

	tu.delay_start_time_fp = 0;

	/* brute force */

	tu.delay_start_link_extra_pixclk = EXTRA_PIXCLK_CYCLE_DELAY;
	tu.diff_abs_fp = tu.resulting_valid_fp - tu.ratio_by_tu_fp;

	temp = drm_fixp2int(tu.diff_abs_fp);
	if (!temp && tu.diff_abs_fp <= 0xffff)
		tu.diff_abs_fp = 0;

	/* if(diff_abs < 0) diff_abs *= -1 */
	if (tu.diff_abs_fp < 0)
		tu.diff_abs_fp = drm_fixp_mul(tu.diff_abs_fp, -1);

	tu.boundary_mod_lower_err = 0;
	if ((tu.diff_abs_fp != 0 &&
			((tu.diff_abs_fp > BRUTE_FORCE_THRESHOLD_fp) ||
			 (tu.even_distribution_legacy == 0) ||
			 (DP_BRUTE_FORCE == 1))) ||
			(tu.min_hblank_violated == 1)) {
		do {
			tu.err_fp = drm_fixp_from_fraction(1000, 1);

			temp1_fp = drm_fixp_div(tu.lclk_fp, tu.pclk_fp);
			temp2_fp = drm_fixp_from_fraction(
					tu.delay_start_link_extra_pixclk, 1);
			temp1_fp = drm_fixp_mul(temp2_fp, temp1_fp);

			if (temp1_fp)
				tu.extra_buffer_margin =
					drm_fixp2int_ceil(temp1_fp);
			else
				tu.extra_buffer_margin = 0;

			temp1_fp = drm_fixp_from_fraction(tu.bpp, 8);
<<<<<<< HEAD
			temp2_fp = drm_fixp_from_fraction(tu.lwidth, 1);
			temp1_fp = drm_fixp_mul(temp2_fp, temp1_fp);
=======
			temp1_fp = drm_fixp_mul(tu.lwidth_fp, temp1_fp);

>>>>>>> e0615925

			if (temp1_fp)
				tu.n_symbols = drm_fixp2int_ceil(temp1_fp);
			else
				tu.n_symbols = 0;

			for (tu.tu_size = 32; tu.tu_size <= 64; tu.tu_size++) {
				for (tu.i_upper_boundary_count = 1;
					tu.i_upper_boundary_count <= 15;
					tu.i_upper_boundary_count++) {
					for (tu.i_lower_boundary_count = 1;
						tu.i_lower_boundary_count <= 15;
						tu.i_lower_boundary_count++) {
						_tu_valid_boundary_calc(&tu);
					}
				}
			}
			tu.delay_start_link_extra_pixclk--;
		} while (tu.boundary_moderation_en != true &&
			tu.boundary_mod_lower_err == 1 &&
			tu.delay_start_link_extra_pixclk != 0);

		if (tu.boundary_moderation_en == true) {
			temp1_fp = drm_fixp_from_fraction(
					(tu.upper_boundary_count *
					tu.valid_boundary_link +
					tu.lower_boundary_count *
					(tu.valid_boundary_link - 1)), 1);
			temp2_fp = drm_fixp_from_fraction(
					(tu.upper_boundary_count +
					tu.lower_boundary_count), 1);
			tu.resulting_valid_fp =
					drm_fixp_div(temp1_fp, temp2_fp);

			temp1_fp = drm_fixp_from_fraction(
					tu.tu_size_desired, 1);
			tu.ratio_by_tu_fp =
				drm_fixp_mul(tu.original_ratio_fp, temp1_fp);

			tu.valid_lower_boundary_link =
				tu.valid_boundary_link - 1;

			temp1_fp = drm_fixp_from_fraction(tu.bpp, 8);
<<<<<<< HEAD
			temp2_fp = drm_fixp_from_fraction(tu.lwidth, 1);
			temp1_fp = drm_fixp_mul(temp2_fp, temp1_fp);
=======
			temp1_fp = drm_fixp_mul(tu.lwidth_fp, temp1_fp);
>>>>>>> e0615925
			temp2_fp = drm_fixp_div(temp1_fp,
						tu.resulting_valid_fp);
			tu.n_tus = drm_fixp2int(temp2_fp);

			tu.tu_size_minus1 = tu.tu_size_desired - 1;
			tu.even_distribution_BF = 1;

			temp1_fp =
				drm_fixp_from_fraction(tu.tu_size_desired, 1);
			temp2_fp =
				drm_fixp_div(tu.resulting_valid_fp, temp1_fp);
			tu.TU_ratio_err_fp = temp2_fp - tu.original_ratio_fp;
		}
	}

<<<<<<< HEAD
	temp1_fp = drm_fixp_from_fraction(tu.lwidth, 1);
	temp2_fp = drm_fixp_mul(LCLK_FAST_SKEW_fp, temp1_fp);
=======
	temp2_fp = drm_fixp_mul(LCLK_FAST_SKEW_fp, tu.lwidth_fp);
>>>>>>> e0615925

	if (temp2_fp)
		temp = drm_fixp2int_ceil(temp2_fp);
	else
		temp = 0;

	temp1_fp = drm_fixp_from_fraction(tu.nlanes, 1);
	temp2_fp = drm_fixp_mul(tu.original_ratio_fp, temp1_fp);
	temp1_fp = drm_fixp_from_fraction(tu.bpp, 8);
	temp2_fp = drm_fixp_div(temp1_fp, temp2_fp);
	temp1_fp = drm_fixp_from_fraction(temp, 1);
	temp2_fp = drm_fixp_mul(temp1_fp, temp2_fp);
	temp = drm_fixp2int(temp2_fp);

	if (tu.async_en)
		tu.delay_start_link += (int)temp;

	temp1_fp = drm_fixp_from_fraction(tu.delay_start_link, 1);
	tu.delay_start_time_fp = drm_fixp_div(temp1_fp, tu.lclk_fp);

	/* OUTPUTS */
	tu_table->valid_boundary_link       = tu.valid_boundary_link;
	tu_table->delay_start_link          = tu.delay_start_link;
	tu_table->boundary_moderation_en    = tu.boundary_moderation_en;
	tu_table->valid_lower_boundary_link = tu.valid_lower_boundary_link;
	tu_table->upper_boundary_count      = tu.upper_boundary_count;
	tu_table->lower_boundary_count      = tu.lower_boundary_count;
	tu_table->tu_size_minus1            = tu.tu_size_minus1;

	pr_info("TU: valid_boundary_link: %d\n", tu_table->valid_boundary_link);
	pr_info("TU: delay_start_link: %d\n", tu_table->delay_start_link);
	pr_info("TU: boundary_moderation_en: %d\n",
			tu_table->boundary_moderation_en);
	pr_info("TU: valid_lower_boundary_link: %d\n",
			tu_table->valid_lower_boundary_link);
	pr_info("TU: upper_boundary_count: %d\n",
			tu_table->upper_boundary_count);
	pr_info("TU: lower_boundary_count: %d\n",
			tu_table->lower_boundary_count);
	pr_info("TU: tu_size_minus1: %d\n", tu_table->tu_size_minus1);
}
<<<<<<< HEAD

static void dp_panel_calc_tu_parameters(struct dp_panel *dp_panel,
		struct dp_vc_tu_mapping_table *tu_table)
{
	struct dp_tu_calc_input in;
	struct dp_panel_info *pinfo;
	struct dp_panel_private *panel;
	int bw_code;

	panel = container_of(dp_panel, struct dp_panel_private, dp_panel);
	pinfo = &dp_panel->pinfo;
	bw_code = panel->link->link_params.bw_code;

	in.lclk = drm_dp_bw_code_to_link_rate(bw_code) / 1000;
	in.pclk_khz = pinfo->pixel_clk_khz;
	in.hactive = pinfo->h_active;
	in.hporch = pinfo->h_back_porch + pinfo->h_front_porch +
				pinfo->h_sync_width;
	in.nlanes = panel->link->link_params.lane_count;
	in.bpp = pinfo->bpp;
	in.pixel_enc = 444;
	in.dsc_en = 0;
	in.async_en = 0;

	_dp_panel_calc_tu(&in, tu_table);
}

=======

static void dp_panel_calc_tu_parameters(struct dp_panel *dp_panel,
		struct dp_vc_tu_mapping_table *tu_table)
{
	struct dp_tu_calc_input in;
	struct dp_panel_info *pinfo;
	struct dp_panel_private *panel;
	int bw_code;

	panel = container_of(dp_panel, struct dp_panel_private, dp_panel);
	pinfo = &dp_panel->pinfo;
	bw_code = panel->link->link_params.bw_code;

	in.lclk = drm_dp_bw_code_to_link_rate(bw_code) / 1000;
	in.pclk_khz = pinfo->pixel_clk_khz;
	in.hactive = pinfo->h_active;
	in.hporch = pinfo->h_back_porch + pinfo->h_front_porch +
				pinfo->h_sync_width;
	in.nlanes = panel->link->link_params.lane_count;
	in.bpp = pinfo->bpp;
	in.pixel_enc = 444;
	in.dsc_en = 0;
	in.async_en = 0;
	in.fec_en = 0;
	in.compress_ratio = 0;
	in.num_of_dsc_slices = 0;

	_dp_panel_calc_tu(&in, tu_table);
}

>>>>>>> e0615925
void dp_panel_calc_tu_test(struct dp_tu_calc_input *in,
		struct dp_vc_tu_mapping_table *tu_table)
{
	_dp_panel_calc_tu(in, tu_table);
}

static void dp_panel_config_tr_unit(struct dp_panel *dp_panel)
{
	struct dp_panel_private *panel;
	struct dp_catalog_panel *catalog;
	u32 dp_tu = 0x0;
	u32 valid_boundary = 0x0;
	u32 valid_boundary2 = 0x0;
	struct dp_vc_tu_mapping_table tu_calc_table;

	if (!dp_panel) {
		pr_err("invalid input\n");
		return;
	}

	if (dp_panel->stream_id != DP_STREAM_0)
		return;

	panel = container_of(dp_panel, struct dp_panel_private, dp_panel);
	catalog = panel->catalog;

	dp_panel_calc_tu_parameters(dp_panel, &tu_calc_table);

	dp_tu |= tu_calc_table.tu_size_minus1;
	valid_boundary |= tu_calc_table.valid_boundary_link;
	valid_boundary |= (tu_calc_table.delay_start_link << 16);

	valid_boundary2 |= (tu_calc_table.valid_lower_boundary_link << 1);
	valid_boundary2 |= (tu_calc_table.upper_boundary_count << 16);
	valid_boundary2 |= (tu_calc_table.lower_boundary_count << 20);

	if (tu_calc_table.boundary_moderation_en)
		valid_boundary2 |= BIT(0);

	pr_debug("dp_tu=0x%x, valid_boundary=0x%x, valid_boundary2=0x%x\n",
			dp_tu, valid_boundary, valid_boundary2);

	catalog->dp_tu = dp_tu;
	catalog->valid_boundary = valid_boundary;
	catalog->valid_boundary2 = valid_boundary2;

	catalog->update_transfer_unit(catalog);
}

static int dp_panel_read_dpcd(struct dp_panel *dp_panel, bool multi_func)
{
	int rlen, rc = 0;
	struct dp_panel_private *panel;
	struct drm_dp_link *link_info;
	struct drm_dp_aux *drm_aux;
	u8 *dpcd, rx_feature, temp;
	u32 dfp_count = 0, offset = DP_DPCD_REV;
	unsigned long caps = DP_LINK_CAP_ENHANCED_FRAMING;

	if (!dp_panel) {
		pr_err("invalid input\n");
		rc = -EINVAL;
		goto end;
	}

	dpcd = dp_panel->dpcd;

	panel = container_of(dp_panel, struct dp_panel_private, dp_panel);
	drm_aux = panel->aux->drm_aux;
	link_info = &dp_panel->link_info;

	/* reset vsc data */
	panel->vsc_supported = false;
	panel->vscext_supported = false;
	panel->vscext_chaining_supported = false;

	if (panel->custom_dpcd) {
		pr_debug("skip dpcd read in debug mode\n");
		goto skip_dpcd_read;
	}

	rlen = drm_dp_dpcd_read(drm_aux, DP_TRAINING_AUX_RD_INTERVAL, &temp, 1);
	if (rlen != 1) {
		pr_err("error reading DP_TRAINING_AUX_RD_INTERVAL\n");
		rc = -EINVAL;
		goto end;
	}

	/* check for EXTENDED_RECEIVER_CAPABILITY_FIELD_PRESENT */
	if (temp & BIT(7)) {
		pr_debug("using EXTENDED_RECEIVER_CAPABILITY_FIELD\n");
		offset = DPRX_EXTENDED_DPCD_FIELD;
	}

	rlen = drm_dp_dpcd_read(drm_aux, offset,
		dp_panel->dpcd, (DP_RECEIVER_CAP_SIZE + 1));
	if (rlen < (DP_RECEIVER_CAP_SIZE + 1)) {
		pr_err("dpcd read failed, rlen=%d\n", rlen);
		if (rlen == -ETIMEDOUT)
			rc = rlen;
		else
			rc = -EINVAL;

		goto end;
	}

	print_hex_dump(KERN_DEBUG, "[drm-dp] SINK DPCD: ",
		DUMP_PREFIX_NONE, 8, 1, dp_panel->dpcd, rlen, false);

	rlen = drm_dp_dpcd_read(panel->aux->drm_aux,
		DPRX_FEATURE_ENUMERATION_LIST, &rx_feature, 1);
	if (rlen != 1) {
		pr_debug("failed to read DPRX_FEATURE_ENUMERATION_LIST\n");
		goto skip_dpcd_read;
	}
	panel->vsc_supported = !!(rx_feature &
		VSC_SDP_EXTENSION_FOR_COLORIMETRY_SUPPORTED);
	panel->vscext_supported = !!(rx_feature & VSC_EXT_VESA_SDP_SUPPORTED);
	panel->vscext_chaining_supported = !!(rx_feature &
			VSC_EXT_VESA_SDP_CHAINING_SUPPORTED);

	pr_debug("vsc=%d, vscext=%d, vscext_chaining=%d\n",
		panel->vsc_supported, panel->vscext_supported,
		panel->vscext_chaining_supported);

skip_dpcd_read:
	link_info->revision = dp_panel->dpcd[DP_DPCD_REV];

	panel->major = (link_info->revision >> 4) & 0x0f;
	panel->minor = link_info->revision & 0x0f;
	pr_debug("version: %d.%d\n", panel->major, panel->minor);

	link_info->rate =
		drm_dp_bw_code_to_link_rate(dp_panel->dpcd[DP_MAX_LINK_RATE]);
	pr_debug("link_rate=%d\n", link_info->rate);

	link_info->num_lanes = dp_panel->dpcd[DP_MAX_LANE_COUNT] &
				DP_MAX_LANE_COUNT_MASK;

	if (multi_func)
		link_info->num_lanes = min_t(unsigned int,
			link_info->num_lanes, 2);

	pr_debug("lane_count=%d\n", link_info->num_lanes);

	if (drm_dp_enhanced_frame_cap(dpcd))
		link_info->capabilities |= caps;

	dfp_count = dpcd[DP_DOWN_STREAM_PORT_COUNT] &
						DP_DOWN_STREAM_PORT_COUNT;

	if ((dpcd[DP_DOWNSTREAMPORT_PRESENT] & DP_DWN_STRM_PORT_PRESENT)
		&& (dpcd[DP_DPCD_REV] > 0x10)) {
		rlen = drm_dp_dpcd_read(panel->aux->drm_aux,
			DP_DOWNSTREAM_PORT_0, dp_panel->ds_ports,
			DP_MAX_DOWNSTREAM_PORTS);
		if (rlen < DP_MAX_DOWNSTREAM_PORTS) {
			pr_err("ds port status failed, rlen=%d\n", rlen);
			rc = -EINVAL;
			goto end;
		}
	}

	if (dfp_count > DP_MAX_DS_PORT_COUNT)
		pr_debug("DS port count %d greater that max (%d) supported\n",
			dfp_count, DP_MAX_DS_PORT_COUNT);

end:
	return rc;
}

static int dp_panel_set_default_link_params(struct dp_panel *dp_panel)
{
	struct drm_dp_link *link_info;
	const int default_bw_code = 162000;
	const int default_num_lanes = 1;

	if (!dp_panel) {
		pr_err("invalid input\n");
		return -EINVAL;
	}
	link_info = &dp_panel->link_info;
	link_info->rate = default_bw_code;
	link_info->num_lanes = default_num_lanes;
	pr_debug("link_rate=%d num_lanes=%d\n",
		link_info->rate, link_info->num_lanes);

	return 0;
}

static int dp_panel_set_edid(struct dp_panel *dp_panel, u8 *edid)
{
	struct dp_panel_private *panel;

	if (!dp_panel) {
		pr_err("invalid input\n");
		return -EINVAL;
	}

	panel = container_of(dp_panel, struct dp_panel_private, dp_panel);

	if (edid) {
		dp_panel->edid_ctrl->edid = (struct edid *)edid;
		panel->custom_edid = true;
	} else {
		panel->custom_edid = false;
		dp_panel->edid_ctrl->edid = NULL;
	}

	pr_debug("%d\n", panel->custom_edid);
	return 0;
}

static int dp_panel_set_dpcd(struct dp_panel *dp_panel, u8 *dpcd)
{
	struct dp_panel_private *panel;
	u8 *dp_dpcd;

	if (!dp_panel) {
		pr_err("invalid input\n");
		return -EINVAL;
	}

	dp_dpcd = dp_panel->dpcd;

	panel = container_of(dp_panel, struct dp_panel_private, dp_panel);

	if (dpcd) {
		memcpy(dp_dpcd, dpcd, DP_RECEIVER_CAP_SIZE + 1);
		panel->custom_dpcd = true;
	} else {
		panel->custom_dpcd = false;
	}

	pr_debug("%d\n", panel->custom_dpcd);

	return 0;
}

static int dp_panel_read_edid(struct dp_panel *dp_panel,
	struct drm_connector *connector)
{
	int ret = 0;
	struct dp_panel_private *panel;
	struct edid *edid;

	if (!dp_panel) {
		pr_err("invalid input\n");
		return -EINVAL;
	}

	panel = container_of(dp_panel, struct dp_panel_private, dp_panel);

	if (panel->custom_edid) {
		pr_debug("skip edid read in debug mode\n");
		goto end;
	}

	sde_get_edid(connector, &panel->aux->drm_aux->ddc,
		(void **)&dp_panel->edid_ctrl);
	if (!dp_panel->edid_ctrl->edid) {
		pr_err("EDID read failed\n");
		ret = -EINVAL;
		goto end;
	}
end:
	edid = dp_panel->edid_ctrl->edid;
	dp_panel->audio_supported = drm_detect_monitor_audio(edid);

	return ret;
}

static int dp_panel_read_sink_caps(struct dp_panel *dp_panel,
	struct drm_connector *connector, bool multi_func)
{
	int rc = 0, rlen, count, downstream_ports;
	const int count_len = 1;
	struct dp_panel_private *panel;

	if (!dp_panel || !connector) {
		pr_err("invalid input\n");
		rc = -EINVAL;
		goto end;
	}

	panel = container_of(dp_panel, struct dp_panel_private, dp_panel);

	rc = dp_panel_read_dpcd(dp_panel, multi_func);
	if (rc || !is_link_rate_valid(drm_dp_link_rate_to_bw_code(
		dp_panel->link_info.rate)) || !is_lane_count_valid(
		dp_panel->link_info.num_lanes) ||
		((drm_dp_link_rate_to_bw_code(dp_panel->link_info.rate)) >
		dp_panel->max_bw_code)) {
		if ((rc == -ETIMEDOUT) || (rc == -ENODEV)) {
			pr_err("DPCD read failed, return early\n");
			goto end;
		}
		pr_err("panel dpcd read failed/incorrect, set default params\n");
		dp_panel_set_default_link_params(dp_panel);
	}

	downstream_ports = dp_panel->dpcd[DP_DOWNSTREAMPORT_PRESENT] &
				DP_DWN_STRM_PORT_PRESENT;

	if (downstream_ports) {
		rlen = drm_dp_dpcd_read(panel->aux->drm_aux, DP_SINK_COUNT,
				&count, count_len);
		if (rlen == count_len) {
			count = DP_GET_SINK_COUNT(count);
			if (!count) {
				pr_err("no downstream ports connected\n");
				panel->link->sink_count.count = 0;
				rc = -ENOTCONN;
				goto end;
			}
		}
	}

	rc = dp_panel_read_edid(dp_panel, connector);
	if (rc) {
		pr_err("panel edid read failed, set failsafe mode\n");
		return rc;
	}

	dp_panel->widebus_en = panel->parser->has_widebus;
end:
	return rc;
}

static u32 dp_panel_get_supported_bpp(struct dp_panel *dp_panel,
		u32 mode_edid_bpp, u32 mode_pclk_khz)
{
	struct drm_dp_link *link_info;
	const u32 max_supported_bpp = 30, min_supported_bpp = 18;
	u32 bpp = 0, data_rate_khz = 0;

	bpp = min_t(u32, mode_edid_bpp, max_supported_bpp);

	link_info = &dp_panel->link_info;
	data_rate_khz = link_info->num_lanes * link_info->rate * 8;

	while (bpp > min_supported_bpp) {
		if (mode_pclk_khz * bpp <= data_rate_khz)
			break;
		bpp -= 6;
	}

	return bpp;
}

static u32 dp_panel_get_mode_bpp(struct dp_panel *dp_panel,
		u32 mode_edid_bpp, u32 mode_pclk_khz)
{
	struct dp_panel_private *panel;
	u32 bpp = mode_edid_bpp;

	if (!dp_panel || !mode_edid_bpp || !mode_pclk_khz) {
		pr_err("invalid input\n");
		return 0;
	}

	panel = container_of(dp_panel, struct dp_panel_private, dp_panel);

	if (dp_panel->video_test)
		bpp = dp_link_bit_depth_to_bpp(
				panel->link->test_video.test_bit_depth);
	else
		bpp = dp_panel_get_supported_bpp(dp_panel, mode_edid_bpp,
				mode_pclk_khz);

	return bpp;
}

static void dp_panel_set_test_mode(struct dp_panel_private *panel,
		struct dp_display_mode *mode)
{
	struct dp_panel_info *pinfo = NULL;
	struct dp_link_test_video *test_info = NULL;

	if (!panel) {
		pr_err("invalid params\n");
		return;
	}

	pinfo = &mode->timing;
	test_info = &panel->link->test_video;

	pinfo->h_active = test_info->test_h_width;
	pinfo->h_sync_width = test_info->test_hsync_width;
	pinfo->h_back_porch = test_info->test_h_start -
		test_info->test_hsync_width;
	pinfo->h_front_porch = test_info->test_h_total -
		(test_info->test_h_start + test_info->test_h_width);

	pinfo->v_active = test_info->test_v_height;
	pinfo->v_sync_width = test_info->test_vsync_width;
	pinfo->v_back_porch = test_info->test_v_start -
		test_info->test_vsync_width;
	pinfo->v_front_porch = test_info->test_v_total -
		(test_info->test_v_start + test_info->test_v_height);

	pinfo->bpp = dp_link_bit_depth_to_bpp(test_info->test_bit_depth);
	pinfo->h_active_low = test_info->test_hsync_pol;
	pinfo->v_active_low = test_info->test_vsync_pol;

	pinfo->refresh_rate = test_info->test_rr_n;
	pinfo->pixel_clk_khz = test_info->test_h_total *
		test_info->test_v_total * pinfo->refresh_rate;

	if (test_info->test_rr_d == 0)
		pinfo->pixel_clk_khz /= 1000;
	else
		pinfo->pixel_clk_khz /= 1001;

	if (test_info->test_h_width == 640)
		pinfo->pixel_clk_khz = 25170;
}

static int dp_panel_get_modes(struct dp_panel *dp_panel,
	struct drm_connector *connector, struct dp_display_mode *mode)
{
	struct dp_panel_private *panel;

	if (!dp_panel) {
		pr_err("invalid input\n");
		return -EINVAL;
	}

	panel = container_of(dp_panel, struct dp_panel_private, dp_panel);

	if (dp_panel->video_test) {
		dp_panel_set_test_mode(panel, mode);
		return 1;
	} else if (dp_panel->edid_ctrl->edid) {
		return _sde_edid_update_modes(connector, dp_panel->edid_ctrl);
	}

	/* fail-safe mode */
	memcpy(&mode->timing, &fail_safe,
		sizeof(fail_safe));
	return 1;
}

static void dp_panel_handle_sink_request(struct dp_panel *dp_panel)
{
	struct dp_panel_private *panel;

	if (!dp_panel) {
		pr_err("invalid input\n");
		return;
	}

	panel = container_of(dp_panel, struct dp_panel_private, dp_panel);

	if (panel->link->sink_request & DP_TEST_LINK_EDID_READ) {
		u8 checksum = sde_get_edid_checksum(dp_panel->edid_ctrl);

		panel->link->send_edid_checksum(panel->link, checksum);
		panel->link->send_test_response(panel->link);
	}
}

static void dp_panel_tpg_config(struct dp_panel *dp_panel, bool enable)
{
	u32 hsync_start_x, hsync_end_x;
	struct dp_catalog_panel *catalog;
	struct dp_panel_private *panel;
	struct dp_panel_info *pinfo;

	if (!dp_panel) {
		pr_err("invalid input\n");
		return;
	}

	if (dp_panel->stream_id >= DP_STREAM_MAX) {
		pr_err("invalid stream id:%d\n", dp_panel->stream_id);
		return;
	}

	panel = container_of(dp_panel, struct dp_panel_private, dp_panel);
	catalog = panel->catalog;
	pinfo = &panel->dp_panel.pinfo;

	if (!panel->panel_on) {
		pr_debug("DP panel not enabled, handle TPG on next panel on\n");
		return;
	}

	if (!enable) {
		panel->catalog->tpg_config(catalog, false);
		return;
	}

	/* TPG config */
	catalog->hsync_period = pinfo->h_sync_width + pinfo->h_back_porch +
			pinfo->h_active + pinfo->h_front_porch;
	catalog->vsync_period = pinfo->v_sync_width + pinfo->v_back_porch +
			pinfo->v_active + pinfo->v_front_porch;

	catalog->display_v_start = ((pinfo->v_sync_width +
			pinfo->v_back_porch) * catalog->hsync_period);
	catalog->display_v_end = ((catalog->vsync_period -
			pinfo->v_front_porch) * catalog->hsync_period) - 1;

	catalog->display_v_start += pinfo->h_sync_width + pinfo->h_back_porch;
	catalog->display_v_end -= pinfo->h_front_porch;

	hsync_start_x = pinfo->h_back_porch + pinfo->h_sync_width;
	hsync_end_x = catalog->hsync_period - pinfo->h_front_porch - 1;

	catalog->v_sync_width = pinfo->v_sync_width;

	catalog->hsync_ctl = (catalog->hsync_period << 16) |
			pinfo->h_sync_width;
	catalog->display_hctl = (hsync_end_x << 16) | hsync_start_x;

	panel->catalog->tpg_config(catalog, true);
}

static int dp_panel_config_timing(struct dp_panel *dp_panel)
{
	int rc = 0;
	u32 data, total_ver, total_hor;
	struct dp_catalog_panel *catalog;
	struct dp_panel_private *panel;
	struct dp_panel_info *pinfo;

	if (!dp_panel) {
		pr_err("invalid input\n");
		rc = -EINVAL;
		goto end;
	}

	panel = container_of(dp_panel, struct dp_panel_private, dp_panel);
	catalog = panel->catalog;
	pinfo = &panel->dp_panel.pinfo;

	pr_debug("width=%d hporch= %d %d %d\n",
		pinfo->h_active, pinfo->h_back_porch,
		pinfo->h_front_porch, pinfo->h_sync_width);

	pr_debug("height=%d vporch= %d %d %d\n",
		pinfo->v_active, pinfo->v_back_porch,
		pinfo->v_front_porch, pinfo->v_sync_width);

	total_hor = pinfo->h_active + pinfo->h_back_porch +
		pinfo->h_front_porch + pinfo->h_sync_width;

	total_ver = pinfo->v_active + pinfo->v_back_porch +
			pinfo->v_front_porch + pinfo->v_sync_width;

	data = total_ver;
	data <<= 16;
	data |= total_hor;

	catalog->total = data;

	data = (pinfo->v_back_porch + pinfo->v_sync_width);
	data <<= 16;
	data |= (pinfo->h_back_porch + pinfo->h_sync_width);

	catalog->sync_start = data;

	data = pinfo->v_sync_width;
	data <<= 16;
	data |= (pinfo->v_active_low << 31);
	data |= pinfo->h_sync_width;
	data |= (pinfo->h_active_low << 15);

	catalog->width_blanking = data;

	data = pinfo->v_active;
	data <<= 16;
	data |= pinfo->h_active;

	catalog->dp_active = data;

	catalog->widebus_en = pinfo->widebus_en;

	panel->catalog->timing_cfg(catalog);
	panel->panel_on = true;
end:
	return rc;
}

static int dp_panel_edid_register(struct dp_panel_private *panel)
{
	int rc = 0;

	panel->dp_panel.edid_ctrl = sde_edid_init();
	if (!panel->dp_panel.edid_ctrl) {
		pr_err("sde edid init for DP failed\n");
		rc = -ENOMEM;
	}

	return rc;
}

static void dp_panel_edid_deregister(struct dp_panel_private *panel)
{
	sde_edid_deinit((void **)&panel->dp_panel.edid_ctrl);
}

static int dp_panel_set_stream_info(struct dp_panel *dp_panel,
		enum dp_stream_id stream_id, u32 ch_start_slot,
			u32 ch_tot_slots, u32 pbn)
{
	if (!dp_panel || stream_id > DP_STREAM_MAX) {
		pr_err("invalid input. stream_id: %d\n", stream_id);
		return -EINVAL;
	}

	dp_panel->stream_id = stream_id;
	dp_panel->channel_start_slot = ch_start_slot;
	dp_panel->channel_total_slots = ch_tot_slots;
	dp_panel->pbn = pbn;

	return 0;
}

static int dp_panel_init_panel_info(struct dp_panel *dp_panel)
{
	int rc = 0;
	struct dp_panel_private *panel;
	struct dp_panel_info *pinfo;

	if (!dp_panel) {
		pr_err("invalid input\n");
		rc = -EINVAL;
		goto end;
	}

	panel = container_of(dp_panel, struct dp_panel_private, dp_panel);
	pinfo = &dp_panel->pinfo;

	/*
	 * print resolution info as this is a result
	 * of user initiated action of cable connection
	 */
	pr_info("DP RESOLUTION: active(back|front|width|low)\n");
	pr_info("%d(%d|%d|%d|%d)x%d(%d|%d|%d|%d)@%dfps %dbpp %dKhz %dLR %dLn\n",
		pinfo->h_active, pinfo->h_back_porch, pinfo->h_front_porch,
		pinfo->h_sync_width, pinfo->h_active_low,
		pinfo->v_active, pinfo->v_back_porch, pinfo->v_front_porch,
		pinfo->v_sync_width, pinfo->v_active_low,
		pinfo->refresh_rate, pinfo->bpp, pinfo->pixel_clk_khz,
		panel->link->link_params.bw_code,
		panel->link->link_params.lane_count);
end:
	return rc;
}

static int dp_panel_deinit_panel_info(struct dp_panel *dp_panel, u32 flags)
{
	int rc = 0;
	struct dp_panel_private *panel;
	struct dp_catalog_hdr_data *hdr;
	struct drm_connector *connector;
	struct sde_connector_state *c_state;

	if (!dp_panel) {
		pr_err("invalid input\n");
		return -EINVAL;
	}

	if (flags & DP_PANEL_SRC_INITIATED_POWER_DOWN) {
		pr_debug("retain states in src initiated power down request\n");
		return 0;
	}

	panel = container_of(dp_panel, struct dp_panel_private, dp_panel);
	hdr = &panel->catalog->hdr_data;

	if (!panel->custom_edid && dp_panel->edid_ctrl->edid)
		sde_free_edid((void **)&dp_panel->edid_ctrl);

	dp_panel_set_stream_info(dp_panel, DP_STREAM_MAX, 0, 0, 0);
	memset(&dp_panel->pinfo, 0, sizeof(dp_panel->pinfo));
	memset(&hdr->hdr_meta, 0, sizeof(hdr->hdr_meta));
	panel->panel_on = false;

	connector = dp_panel->connector;
	c_state = to_sde_connector_state(connector->state);

	connector->hdr_eotf = 0;
	connector->hdr_metadata_type_one = 0;
	connector->hdr_max_luminance = 0;
	connector->hdr_avg_luminance = 0;
	connector->hdr_min_luminance = 0;
	connector->hdr_supported = false;

	memset(&c_state->hdr_meta, 0, sizeof(c_state->hdr_meta));

	return rc;
}

static u32 dp_panel_get_min_req_link_rate(struct dp_panel *dp_panel)
{
	const u32 encoding_factx10 = 8;
	u32 min_link_rate_khz = 0, lane_cnt;
	struct dp_panel_info *pinfo;

	if (!dp_panel) {
		pr_err("invalid input\n");
		goto end;
	}

	lane_cnt = dp_panel->link_info.num_lanes;
	pinfo = &dp_panel->pinfo;

	/* num_lanes * lane_count * 8 >= pclk * bpp * 10 */
	min_link_rate_khz = pinfo->pixel_clk_khz /
				(lane_cnt * encoding_factx10);
	min_link_rate_khz *= pinfo->bpp;

	pr_debug("min lclk req=%d khz for pclk=%d khz, lanes=%d, bpp=%d\n",
		min_link_rate_khz, pinfo->pixel_clk_khz, lane_cnt,
		pinfo->bpp);
end:
	return min_link_rate_khz;
}

static bool dp_panel_hdr_supported(struct dp_panel *dp_panel)
{
	struct dp_panel_private *panel;

	if (!dp_panel) {
		pr_err("invalid input\n");
		return false;
	}

	panel = container_of(dp_panel, struct dp_panel_private, dp_panel);

	return panel->major >= 1 && panel->vsc_supported &&
		(panel->minor >= 4 || panel->vscext_supported);
}

static int dp_panel_setup_hdr(struct dp_panel *dp_panel,
		struct drm_msm_ext_hdr_metadata *hdr_meta)
{
	int rc = 0;
	struct dp_panel_private *panel;
	struct dp_catalog_hdr_data *hdr;

	if (!dp_panel) {
		pr_err("invalid input\n");
		rc = -EINVAL;
		goto end;
	}

	panel = container_of(dp_panel, struct dp_panel_private, dp_panel);
	hdr = &panel->catalog->hdr_data;

	/* use cached meta data in case meta data not provided */
	if (!hdr_meta) {
		if (hdr->hdr_meta.hdr_state)
			goto cached;
		else
			goto end;
	}

	panel->hdr_state = hdr_meta->hdr_state;

	hdr->ext_header_byte0 = 0x00;
	hdr->ext_header_byte1 = 0x04;
	hdr->ext_header_byte2 = 0x1F;
	hdr->ext_header_byte3 = 0x00;

	hdr->vsc_header_byte0 = 0x00;
	hdr->vsc_header_byte1 = 0x07;
	hdr->vsc_header_byte2 = 0x05;
	hdr->vsc_header_byte3 = 0x13;

	hdr->vscext_header_byte0 = 0x00;
	hdr->vscext_header_byte1 = 0x87;
	hdr->vscext_header_byte2 = 0x1D;
	hdr->vscext_header_byte3 = 0x13 << 2;

	/* VSC SDP Payload for DB16 */
	hdr->pixel_encoding = RGB;
	hdr->colorimetry = ITU_R_BT_2020_RGB;

	/* VSC SDP Payload for DB17 */
	hdr->dynamic_range = CEA;

	/* VSC SDP Payload for DB18 */
	hdr->content_type = GRAPHICS;

	hdr->bpc = dp_panel->pinfo.bpp / 3;

	hdr->version = 0x01;
	hdr->length = 0x1A;

	if (panel->hdr_state)
		memcpy(&hdr->hdr_meta, hdr_meta, sizeof(hdr->hdr_meta));
	else
		memset(&hdr->hdr_meta, 0, sizeof(hdr->hdr_meta));
cached:
	if (panel->panel_on) {
		panel->catalog->stream_id = dp_panel->stream_id;
		panel->catalog->config_hdr(panel->catalog, panel->hdr_state);
	}
end:
	return rc;
}

static int dp_panel_spd_config(struct dp_panel *dp_panel)
{
	int rc = 0;
	struct dp_panel_private *panel;

	if (!dp_panel) {
		pr_err("invalid input\n");
		rc = -EINVAL;
		goto end;
	}

	if (dp_panel->stream_id >= DP_STREAM_MAX) {
		pr_err("invalid stream id:%d\n", dp_panel->stream_id);
		return -EINVAL;
	}

	if (!dp_panel->spd_enabled) {
		pr_debug("SPD Infoframe not enabled\n");
		goto end;
	}

	panel = container_of(dp_panel, struct dp_panel_private, dp_panel);

	panel->catalog->spd_vendor_name = panel->spd_vendor_name;
	panel->catalog->spd_product_description =
		panel->spd_product_description;

	panel->catalog->stream_id = dp_panel->stream_id;
	panel->catalog->config_spd(panel->catalog);
end:
	return rc;
}

static void dp_panel_config_ctrl(struct dp_panel *dp_panel)
{
	u32 config = 0, tbd;
	u8 *dpcd = dp_panel->dpcd;
	struct dp_panel_private *panel;
	struct dp_catalog_panel *catalog;

	panel = container_of(dp_panel, struct dp_panel_private, dp_panel);
	catalog = panel->catalog;

	config |= (2 << 13); /* Default-> LSCLK DIV: 1/4 LCLK  */
	config |= (0 << 11); /* RGB */

	/* Scrambler reset enable */
	if (dpcd[DP_EDP_CONFIGURATION_CAP] & DP_ALTERNATE_SCRAMBLER_RESET_CAP)
		config |= (1 << 10);

	tbd = panel->link->get_test_bits_depth(panel->link,
			dp_panel->pinfo.bpp);

	if (tbd == DP_TEST_BIT_DEPTH_UNKNOWN)
		tbd = DP_TEST_BIT_DEPTH_8;

	config |= tbd << 8;

	/* Num of Lanes */
	config |= ((panel->link->link_params.lane_count - 1) << 4);

	if (drm_dp_enhanced_frame_cap(dpcd))
		config |= 0x40;

	config |= 0x04; /* progressive video */

	config |= 0x03;	/* sycn clock & static Mvid */

	catalog->config_ctrl(catalog, config);
}

static void dp_panel_config_misc(struct dp_panel *dp_panel)
{
	struct dp_panel_private *panel;
	struct dp_catalog_panel *catalog;
	u32 misc_val;
	u32 tb, cc;

	panel = container_of(dp_panel, struct dp_panel_private, dp_panel);
	catalog = panel->catalog;

	tb = panel->link->get_test_bits_depth(panel->link, dp_panel->pinfo.bpp);
	cc = panel->link->get_colorimetry_config(panel->link);

	misc_val = cc;
	misc_val |= (tb << 5);
	misc_val |= BIT(0); /* Configure clock to synchronous mode */

	catalog->misc_val = misc_val;
	catalog->config_misc(catalog);
}

static bool dp_panel_use_fixed_nvid(struct dp_panel *dp_panel)
{
	u8 *dpcd = dp_panel->dpcd;
	struct sde_connector *c_conn = to_sde_connector(dp_panel->connector);

	/* use fixe mvid and nvid for MST streams */
	if (c_conn->mst_port)
		return true;

	/*
	 * For better interop experience, used a fixed NVID=0x8000
	 * whenever connected to a VGA dongle downstream.
	 */
	if (dpcd[DP_DOWNSTREAMPORT_PRESENT] & DP_DWN_STRM_PORT_PRESENT) {
		u8 type = dpcd[DP_DOWNSTREAMPORT_PRESENT] &
			DP_DWN_STRM_PORT_TYPE_MASK;
		if (type == DP_DWN_STRM_PORT_TYPE_ANALOG)
			return true;
	}

	return false;
}

static void dp_panel_config_msa(struct dp_panel *dp_panel)
{
	struct dp_panel_private *panel;
	struct dp_catalog_panel *catalog;
	u32 rate;
	u32 stream_rate_khz;
	bool fixed_nvid;

	panel = container_of(dp_panel, struct dp_panel_private, dp_panel);
	catalog = panel->catalog;

	catalog->widebus_en = dp_panel->widebus_en;

	fixed_nvid = dp_panel_use_fixed_nvid(dp_panel);
	rate = drm_dp_bw_code_to_link_rate(panel->link->link_params.bw_code);
	stream_rate_khz = dp_panel->pinfo.pixel_clk_khz;

	catalog->config_msa(catalog, rate, stream_rate_khz, fixed_nvid);
}

static int dp_panel_hw_cfg(struct dp_panel *dp_panel, bool enable)
{
	struct dp_panel_private *panel;

	if (!dp_panel) {
		pr_err("invalid input\n");
		return -EINVAL;
	}

	if (dp_panel->stream_id >= DP_STREAM_MAX) {
		pr_err("invalid stream_id: %d\n", dp_panel->stream_id);
		return -EINVAL;
	}

	panel = container_of(dp_panel, struct dp_panel_private, dp_panel);
	panel->catalog->stream_id = dp_panel->stream_id;

	if (enable) {
		dp_panel_config_ctrl(dp_panel);
		dp_panel_config_misc(dp_panel);
		dp_panel_config_msa(dp_panel);
		dp_panel_config_tr_unit(dp_panel);
		dp_panel_config_timing(dp_panel);
	}

	panel->catalog->config_dto(panel->catalog, !enable);

	return 0;
}

static int dp_panel_read_sink_sts(struct dp_panel *dp_panel, u8 *sts, u32 size)
{
	int rlen, rc = 0;
	struct dp_panel_private *panel;

	if (!dp_panel || !sts || !size) {
		pr_err("invalid input\n");
		rc = -EINVAL;
		return rc;
	}

	panel = container_of(dp_panel, struct dp_panel_private, dp_panel);

	rlen = drm_dp_dpcd_read(panel->aux->drm_aux, DP_SINK_COUNT_ESI,
		sts, size);
	if (rlen != size) {
		pr_err("dpcd sink sts fail rlen:%d size:%d\n", rlen, size);
		rc = -EINVAL;
		return rc;
	}

	return 0;
}

static int dp_panel_update_edid(struct dp_panel *dp_panel, struct edid *edid)
{
	dp_panel->edid_ctrl->edid = edid;
	sde_parse_edid(dp_panel->edid_ctrl);
	return _sde_edid_update_modes(dp_panel->connector, dp_panel->edid_ctrl);
}

static bool dp_panel_read_mst_cap(struct dp_panel *dp_panel)
{
	int rlen;
	struct dp_panel_private *panel;
	u8 dpcd;
	bool mst_cap = false;

	if (!dp_panel) {
		pr_err("invalid input\n");
		goto end;
	}

	panel = container_of(dp_panel, struct dp_panel_private, dp_panel);

	rlen = drm_dp_dpcd_read(panel->aux->drm_aux, DP_MSTM_CAP,
		&dpcd, 1);
	if (rlen < 1) {
		pr_err("dpcd mstm_cap read failed, rlen=%d\n", rlen);
		goto end;
	}

	mst_cap = (dpcd & DP_MST_CAP) ? true : false;

end:
	pr_debug("dp mst-cap: %d\n", mst_cap);

	return mst_cap;
}

static void dp_panel_convert_to_dp_mode(struct dp_panel *dp_panel,
		const struct drm_display_mode *drm_mode,
		struct dp_display_mode *dp_mode)
{
	const u32 num_components = 3, default_bpp = 24;

	dp_mode->timing.h_active = drm_mode->hdisplay;
	dp_mode->timing.h_back_porch = drm_mode->htotal - drm_mode->hsync_end;
	dp_mode->timing.h_sync_width = drm_mode->htotal -
			(drm_mode->hsync_start + dp_mode->timing.h_back_porch);
	dp_mode->timing.h_front_porch = drm_mode->hsync_start -
					 drm_mode->hdisplay;
	dp_mode->timing.h_skew = drm_mode->hskew;

	dp_mode->timing.v_active = drm_mode->vdisplay;
	dp_mode->timing.v_back_porch = drm_mode->vtotal - drm_mode->vsync_end;
	dp_mode->timing.v_sync_width = drm_mode->vtotal -
		(drm_mode->vsync_start + dp_mode->timing.v_back_porch);

	dp_mode->timing.v_front_porch = drm_mode->vsync_start -
					 drm_mode->vdisplay;

	dp_mode->timing.refresh_rate = drm_mode->vrefresh;

	dp_mode->timing.pixel_clk_khz = drm_mode->clock;

	dp_mode->timing.v_active_low =
		!!(drm_mode->flags & DRM_MODE_FLAG_NVSYNC);

	dp_mode->timing.h_active_low =
		!!(drm_mode->flags & DRM_MODE_FLAG_NHSYNC);

	dp_mode->timing.bpp =
		dp_panel->connector->display_info.bpc * num_components;
	if (!dp_mode->timing.bpp)
		dp_mode->timing.bpp = default_bpp;

	dp_mode->timing.bpp = dp_panel_get_mode_bpp(dp_panel,
			dp_mode->timing.bpp, dp_mode->timing.pixel_clk_khz);

	dp_mode->timing.widebus_en = dp_panel->widebus_en;
}

struct dp_panel *dp_panel_get(struct dp_panel_in *in)
{
	int rc = 0;
	struct dp_panel_private *panel;
	struct dp_panel *dp_panel;
	struct sde_connector *sde_conn;

	if (!in->dev || !in->catalog || !in->aux ||
			!in->link || !in->connector) {
		pr_err("invalid input\n");
		rc = -EINVAL;
		goto error;
	}

	panel = devm_kzalloc(in->dev, sizeof(*panel), GFP_KERNEL);
	if (!panel) {
		rc = -ENOMEM;
		goto error;
	}

	panel->dev = in->dev;
	panel->aux = in->aux;
	panel->catalog = in->catalog;
	panel->link = in->link;
	panel->parser = in->parser;

	dp_panel = &panel->dp_panel;
	dp_panel->max_bw_code = DP_LINK_BW_8_1;
	dp_panel->spd_enabled = true;
	memcpy(panel->spd_vendor_name, vendor_name, (sizeof(u8) * 8));
	memcpy(panel->spd_product_description, product_desc, (sizeof(u8) * 16));
	dp_panel->connector = in->connector;

	dp_panel->widebus_en = panel->parser->has_widebus;

	if (in->base_panel) {
		memcpy(dp_panel->dpcd, in->base_panel->dpcd,
				DP_RECEIVER_CAP_SIZE + 1);
		memcpy(&dp_panel->link_info, &in->base_panel->link_info,
				sizeof(dp_panel->link_info));
	}

	dp_panel->init = dp_panel_init_panel_info;
	dp_panel->deinit = dp_panel_deinit_panel_info;
	dp_panel->hw_cfg = dp_panel_hw_cfg;
	dp_panel->read_sink_caps = dp_panel_read_sink_caps;
	dp_panel->get_min_req_link_rate = dp_panel_get_min_req_link_rate;
	dp_panel->get_mode_bpp = dp_panel_get_mode_bpp;
	dp_panel->get_modes = dp_panel_get_modes;
	dp_panel->handle_sink_request = dp_panel_handle_sink_request;
	dp_panel->set_edid = dp_panel_set_edid;
	dp_panel->set_dpcd = dp_panel_set_dpcd;
	dp_panel->tpg_config = dp_panel_tpg_config;
	dp_panel->spd_config = dp_panel_spd_config;
	dp_panel->setup_hdr = dp_panel_setup_hdr;
	dp_panel->hdr_supported = dp_panel_hdr_supported;
	dp_panel->set_stream_info = dp_panel_set_stream_info;
	dp_panel->read_sink_status = dp_panel_read_sink_sts;
	dp_panel->update_edid = dp_panel_update_edid;
	dp_panel->read_mst_cap = dp_panel_read_mst_cap;
	dp_panel->convert_to_dp_mode = dp_panel_convert_to_dp_mode;

	sde_conn = to_sde_connector(dp_panel->connector);
	sde_conn->drv_panel = dp_panel;

	dp_panel_edid_register(panel);

	return dp_panel;
error:
	return ERR_PTR(rc);
}

void dp_panel_put(struct dp_panel *dp_panel)
{
	struct dp_panel_private *panel;

	if (!dp_panel)
		return;

	panel = container_of(dp_panel, struct dp_panel_private, dp_panel);

	dp_panel_edid_deregister(panel);
	devm_kfree(panel->dev, panel);
}<|MERGE_RESOLUTION|>--- conflicted
+++ resolved
@@ -112,13 +112,9 @@
 	s64 lclk_fp;
 	s64 pclk_fp;
 	s64 lwidth;
-<<<<<<< HEAD
-	s64 hbp_relative_to_pclk;
-=======
 	s64 lwidth_fp;
 	s64 hbp_relative_to_pclk;
 	s64 hbp_relative_to_pclk_fp;
->>>>>>> e0615925
 	int nlanes;
 	int bpp;
 	int pixelEnc;
@@ -193,33 +189,150 @@
 
 static int _tu_param_compare(s64 a, s64 b)
 {
-<<<<<<< HEAD
-	u32 a_int, a_frac;
-	u32 b_int, b_frac;
-=======
 	u32 a_int, a_frac, a_sign;
 	u32 b_int, b_frac, b_sign;
 	s64 a_temp, b_temp, minus_1;
->>>>>>> e0615925
 
 	if (a == b)
 		return 0;
 
-<<<<<<< HEAD
+	minus_1 = drm_fixp_from_fraction(-1, 1);
+
 	a_int = (a >> 32) & 0x7FFFFFFF;
 	a_frac = a & 0xFFFFFFFF;
+	a_sign = (a >> 32) & 0x80000000 ? 1 : 0;
 
 	b_int = (b >> 32) & 0x7FFFFFFF;
 	b_frac = b & 0xFFFFFFFF;
-
-	if (a_int > b_int)
+	b_sign = (b >> 32) & 0x80000000 ? 1 : 0;
+
+	if (a_sign > b_sign)
+		return 2;
+	else if (b_sign > a_sign)
 		return 1;
-	else if (a_int < b_int)
-		return 2;
-	else if (a_frac > b_frac)
-		return 1;
-	else
-		return 2;
+
+	if (!a_sign && !b_sign) { /* positive */
+		if (a > b)
+			return 1;
+		else
+			return 2;
+	} else { /* negative */
+		a_temp = drm_fixp_mul(a, minus_1);
+		b_temp = drm_fixp_mul(b, minus_1);
+
+		if (a_temp > b_temp)
+			return 2;
+		else
+			return 1;
+	}
+}
+
+static void dp_panel_update_tu_timings(struct dp_tu_calc_input *in,
+					struct tu_algo_data *tu)
+{
+	int nlanes = in->nlanes;
+	int dsc_num_slices = in->num_of_dsc_slices;
+	int dsc_num_bytes  = 0;
+	int numerator;
+	s64 pclk_dsc_fp;
+	s64 dwidth_dsc_fp;
+	s64 hbp_dsc_fp;
+	s64 overhead_dsc;
+
+	int tot_num_eoc_symbols = 0;
+	int tot_num_hor_bytes   = 0;
+	int tot_num_dummy_bytes = 0;
+	int dwidth_dsc_bytes    = 0;
+	int  eoc_bytes           = 0;
+
+	s64 temp1_fp, temp2_fp, temp3_fp;
+
+	tu->lclk_fp              = drm_fixp_from_fraction(in->lclk, 1);
+	tu->pclk_fp              = drm_fixp_from_fraction(in->pclk_khz, 1000);
+	tu->lwidth               = in->hactive;
+	tu->hbp_relative_to_pclk = in->hporch;
+	tu->nlanes               = in->nlanes;
+	tu->bpp                  = in->bpp;
+	tu->pixelEnc             = in->pixel_enc;
+	tu->dsc_en               = in->dsc_en;
+	tu->async_en             = in->async_en;
+	tu->lwidth_fp            = drm_fixp_from_fraction(in->hactive, 1);
+	tu->hbp_relative_to_pclk_fp = drm_fixp_from_fraction(in->hporch, 1);
+
+	if (tu->pixelEnc == 420) {
+		temp1_fp = drm_fixp_from_fraction(2, 1);
+		tu->pclk_fp = drm_fixp_div(tu->pclk_fp, temp1_fp);
+		tu->lwidth_fp = drm_fixp_div(tu->lwidth_fp, temp1_fp);
+		tu->hbp_relative_to_pclk_fp =
+				drm_fixp_div(tu->hbp_relative_to_pclk_fp, 2);
+	}
+
+	if (tu->pixelEnc == 422) {
+		switch (tu->bpp) {
+		case 24:
+			tu->bpp = 16;
+			tu->bpc = 8;
+			break;
+		case 30:
+			tu->bpp = 20;
+			tu->bpc = 10;
+			break;
+		default:
+			tu->bpp = 16;
+			tu->bpc = 8;
+			break;
+		}
+	} else {
+		tu->bpc = tu->bpp/3;
+	}
+
+	if (!in->dsc_en)
+		goto fec_check;
+
+	temp1_fp = drm_fixp_from_fraction(in->compress_ratio, 100);
+	temp2_fp = drm_fixp_from_fraction(in->bpp, 1);
+	temp3_fp = drm_fixp_div(temp2_fp, temp1_fp);
+	temp2_fp = drm_fixp_mul(tu->lwidth_fp, temp3_fp);
+
+	temp1_fp = drm_fixp_from_fraction(8, 1);
+	temp3_fp = drm_fixp_div(temp2_fp, temp1_fp);
+
+	numerator = drm_fixp2int(temp3_fp);
+
+	dsc_num_bytes  = numerator / dsc_num_slices;
+	eoc_bytes           = dsc_num_bytes % nlanes;
+	tot_num_eoc_symbols = nlanes * dsc_num_slices;
+	tot_num_hor_bytes   = dsc_num_bytes * dsc_num_slices;
+	tot_num_dummy_bytes = (nlanes - eoc_bytes) * dsc_num_slices;
+
+	if (dsc_num_bytes == 0)
+		pr_info("incorrect no of bytes per slice=%d\n", dsc_num_bytes);
+
+	dwidth_dsc_bytes = (tot_num_hor_bytes +
+				tot_num_eoc_symbols +
+				(eoc_bytes == 0 ? 0 : tot_num_dummy_bytes));
+	overhead_dsc     = dwidth_dsc_bytes / tot_num_hor_bytes;
+
+	dwidth_dsc_fp = drm_fixp_from_fraction(dwidth_dsc_bytes, 3);
+
+	temp2_fp = drm_fixp_mul(tu->pclk_fp, dwidth_dsc_fp);
+	temp1_fp = drm_fixp_div(temp2_fp, tu->lwidth_fp);
+	pclk_dsc_fp = temp1_fp;
+
+	temp1_fp = drm_fixp_div(pclk_dsc_fp, tu->pclk_fp);
+	temp2_fp = drm_fixp_mul(tu->hbp_relative_to_pclk_fp, temp1_fp);
+	hbp_dsc_fp = temp2_fp;
+
+	/* output */
+	tu->pclk_fp = pclk_dsc_fp;
+	tu->lwidth_fp = dwidth_dsc_fp;
+	tu->hbp_relative_to_pclk_fp = hbp_dsc_fp;
+
+fec_check:
+	if (in->fec_en) {
+		temp1_fp = drm_fixp_from_fraction(976, 1000); /* 0.976 */
+		tu->lclk_fp = drm_fixp_mul(tu->lclk_fp, temp1_fp);
+	}
 }
 
 static void _tu_valid_boundary_calc(struct tu_algo_data *tu)
@@ -241,10 +354,12 @@
 					tu->i_lower_boundary_count));
 
 	temp1_fp = drm_fixp_from_fraction(tu->bpp, 8);
-	temp2_fp = drm_fixp_from_fraction(tu->lwidth, 1);
+	temp2_fp = tu->lwidth_fp;
 	temp1_fp = drm_fixp_mul(temp2_fp, temp1_fp);
 	temp2_fp = drm_fixp_div(temp1_fp, tu->average_valid2_fp);
 	tu->n_tus = drm_fixp2int(temp2_fp);
+	if ((temp2_fp & 0xFFFFFFFF) > 0xFFFFF000)
+		tu->n_tus += 1;
 
 	temp1_fp = drm_fixp_from_fraction(tu->n_tus, 1);
 	temp2_fp = drm_fixp_mul(temp1_fp, tu->average_valid2_fp);
@@ -317,7 +432,7 @@
 	tu->even_distribution = tu->n_tus % tu->nlanes == 0 ? 1 : 0;
 
 	temp1_fp = drm_fixp_from_fraction(tu->bpp, 8);
-	temp2_fp = drm_fixp_from_fraction(tu->lwidth, 1);
+	temp2_fp = tu->lwidth_fp;
 	temp1_fp = drm_fixp_mul(temp2_fp, temp1_fp);
 	temp2_fp = drm_fixp_div(temp1_fp, tu->average_valid2_fp);
 
@@ -446,415 +561,10 @@
 
 	memset(&tu, 0, sizeof(tu));
 
-	tu.lclk_fp              = drm_fixp_from_fraction(in->lclk, 1);
-	tu.pclk_fp              = drm_fixp_from_fraction(in->pclk_khz, 1000);
-	tu.lwidth               = in->hactive;
-	tu.hbp_relative_to_pclk = in->hporch;
-	tu.nlanes               = in->nlanes;
-	tu.bpp                  = in->bpp;
-	tu.pixelEnc             = in->pixel_enc;
-	tu.dsc_en               = in->dsc_en;
-	tu.async_en             = in->async_en;
+	dp_panel_update_tu_timings(in, &tu);
 
 	tu.err_fp = drm_fixp_from_fraction(1000, 1); /* 1000 */
 
-	if (tu.pixelEnc == 420) {
-		temp_fp = drm_fixp_from_fraction(2, 1);
-		tu.pclk_fp = drm_fixp_div(tu.pclk_fp, temp_fp);
-		tu.lwidth /= 2;
-		tu.hbp_relative_to_pclk /= 2;
-	}
-
-	if (tu.pixelEnc == 422) {
-		switch (tu.bpp) {
-		case 24:
-			tu.bpp = 16;
-			tu.bpc = 8;
-			break;
-		case 30:
-			tu.bpp = 20;
-			tu.bpc = 10;
-			break;
-		default:
-			tu.bpp = 16;
-			tu.bpc = 8;
-			break;
-		}
-	} else {
-		tu.bpc = tu.bpp/3;
-	}
-
-=======
-	minus_1 = drm_fixp_from_fraction(-1, 1);
-
-	a_int = (a >> 32) & 0x7FFFFFFF;
-	a_frac = a & 0xFFFFFFFF;
-	a_sign = (a >> 32) & 0x80000000 ? 1 : 0;
-
-	b_int = (b >> 32) & 0x7FFFFFFF;
-	b_frac = b & 0xFFFFFFFF;
-	b_sign = (b >> 32) & 0x80000000 ? 1 : 0;
-
-	if (a_sign > b_sign)
-		return 2;
-	else if (b_sign > a_sign)
-		return 1;
-
-	if (!a_sign && !b_sign) { /* positive */
-		if (a > b)
-			return 1;
-		else
-			return 2;
-	} else { /* negative */
-		a_temp = drm_fixp_mul(a, minus_1);
-		b_temp = drm_fixp_mul(b, minus_1);
-
-		if (a_temp > b_temp)
-			return 2;
-		else
-			return 1;
-	}
-}
-
-static void dp_panel_update_tu_timings(struct dp_tu_calc_input *in,
-					struct tu_algo_data *tu)
-{
-	int nlanes = in->nlanes;
-	int dsc_num_slices = in->num_of_dsc_slices;
-	int dsc_num_bytes  = 0;
-	int numerator;
-	s64 pclk_dsc_fp;
-	s64 dwidth_dsc_fp;
-	s64 hbp_dsc_fp;
-	s64 overhead_dsc;
-
-	int tot_num_eoc_symbols = 0;
-	int tot_num_hor_bytes   = 0;
-	int tot_num_dummy_bytes = 0;
-	int dwidth_dsc_bytes    = 0;
-	int  eoc_bytes           = 0;
-
-	s64 temp1_fp, temp2_fp, temp3_fp;
-
-	tu->lclk_fp              = drm_fixp_from_fraction(in->lclk, 1);
-	tu->pclk_fp              = drm_fixp_from_fraction(in->pclk_khz, 1000);
-	tu->lwidth               = in->hactive;
-	tu->hbp_relative_to_pclk = in->hporch;
-	tu->nlanes               = in->nlanes;
-	tu->bpp                  = in->bpp;
-	tu->pixelEnc             = in->pixel_enc;
-	tu->dsc_en               = in->dsc_en;
-	tu->async_en             = in->async_en;
-	tu->lwidth_fp            = drm_fixp_from_fraction(in->hactive, 1);
-	tu->hbp_relative_to_pclk_fp = drm_fixp_from_fraction(in->hporch, 1);
-
-	if (tu->pixelEnc == 420) {
-		temp1_fp = drm_fixp_from_fraction(2, 1);
-		tu->pclk_fp = drm_fixp_div(tu->pclk_fp, temp1_fp);
-		tu->lwidth_fp = drm_fixp_div(tu->lwidth_fp, temp1_fp);
-		tu->hbp_relative_to_pclk_fp =
-				drm_fixp_div(tu->hbp_relative_to_pclk_fp, 2);
-	}
-
-	if (tu->pixelEnc == 422) {
-		switch (tu->bpp) {
-		case 24:
-			tu->bpp = 16;
-			tu->bpc = 8;
-			break;
-		case 30:
-			tu->bpp = 20;
-			tu->bpc = 10;
-			break;
-		default:
-			tu->bpp = 16;
-			tu->bpc = 8;
-			break;
-		}
-	} else {
-		tu->bpc = tu->bpp/3;
-	}
-
-	if (!in->dsc_en)
-		goto fec_check;
-
-	temp1_fp = drm_fixp_from_fraction(in->compress_ratio, 100);
-	temp2_fp = drm_fixp_from_fraction(in->bpp, 1);
-	temp3_fp = drm_fixp_div(temp2_fp, temp1_fp);
-	temp2_fp = drm_fixp_mul(tu->lwidth_fp, temp3_fp);
-
-	temp1_fp = drm_fixp_from_fraction(8, 1);
-	temp3_fp = drm_fixp_div(temp2_fp, temp1_fp);
-
-	numerator = drm_fixp2int(temp3_fp);
-
-	dsc_num_bytes  = numerator / dsc_num_slices;
-	eoc_bytes           = dsc_num_bytes % nlanes;
-	tot_num_eoc_symbols = nlanes * dsc_num_slices;
-	tot_num_hor_bytes   = dsc_num_bytes * dsc_num_slices;
-	tot_num_dummy_bytes = (nlanes - eoc_bytes) * dsc_num_slices;
-
-	if (dsc_num_bytes == 0)
-		pr_info("incorrect no of bytes per slice=%d\n", dsc_num_bytes);
-
-	dwidth_dsc_bytes = (tot_num_hor_bytes +
-				tot_num_eoc_symbols +
-				(eoc_bytes == 0 ? 0 : tot_num_dummy_bytes));
-	overhead_dsc     = dwidth_dsc_bytes / tot_num_hor_bytes;
-
-	dwidth_dsc_fp = drm_fixp_from_fraction(dwidth_dsc_bytes, 3);
-
-	temp2_fp = drm_fixp_mul(tu->pclk_fp, dwidth_dsc_fp);
-	temp1_fp = drm_fixp_div(temp2_fp, tu->lwidth_fp);
-	pclk_dsc_fp = temp1_fp;
-
-	temp1_fp = drm_fixp_div(pclk_dsc_fp, tu->pclk_fp);
-	temp2_fp = drm_fixp_mul(tu->hbp_relative_to_pclk_fp, temp1_fp);
-	hbp_dsc_fp = temp2_fp;
-
-	/* output */
-	tu->pclk_fp = pclk_dsc_fp;
-	tu->lwidth_fp = dwidth_dsc_fp;
-	tu->hbp_relative_to_pclk_fp = hbp_dsc_fp;
-
-fec_check:
-	if (in->fec_en) {
-		temp1_fp = drm_fixp_from_fraction(976, 1000); /* 0.976 */
-		tu->lclk_fp = drm_fixp_mul(tu->lclk_fp, temp1_fp);
-	}
-}
-
-static void _tu_valid_boundary_calc(struct tu_algo_data *tu)
-{
-	s64 temp1_fp, temp2_fp, temp, temp1, temp2;
-	int compare_result_1, compare_result_2, compare_result_3;
-
-	temp1_fp = drm_fixp_from_fraction(tu->tu_size, 1);
-	temp2_fp = drm_fixp_mul(tu->ratio_fp, temp1_fp);
-
-	tu->new_valid_boundary_link = drm_fixp2int_ceil(temp2_fp);
-
-	temp = (tu->i_upper_boundary_count *
-				tu->new_valid_boundary_link +
-				tu->i_lower_boundary_count *
-				(tu->new_valid_boundary_link-1));
-	tu->average_valid2_fp = drm_fixp_from_fraction(temp,
-					(tu->i_upper_boundary_count +
-					tu->i_lower_boundary_count));
-
-	temp1_fp = drm_fixp_from_fraction(tu->bpp, 8);
-	temp2_fp = tu->lwidth_fp;
-	temp1_fp = drm_fixp_mul(temp2_fp, temp1_fp);
-	temp2_fp = drm_fixp_div(temp1_fp, tu->average_valid2_fp);
-	tu->n_tus = drm_fixp2int(temp2_fp);
-	if ((temp2_fp & 0xFFFFFFFF) > 0xFFFFF000)
-		tu->n_tus += 1;
-
-	temp1_fp = drm_fixp_from_fraction(tu->n_tus, 1);
-	temp2_fp = drm_fixp_mul(temp1_fp, tu->average_valid2_fp);
-	temp1_fp = drm_fixp_from_fraction(tu->n_symbols, 1);
-	temp2_fp = temp1_fp - temp2_fp;
-	temp1_fp = drm_fixp_from_fraction(tu->nlanes, 1);
-	temp2_fp = drm_fixp_div(temp2_fp, temp1_fp);
-	tu->n_remainder_symbols_per_lane_fp = temp2_fp;
-
-	temp1_fp = drm_fixp_from_fraction(tu->tu_size, 1);
-	tu->last_partial_tu_fp =
-			drm_fixp_div(tu->n_remainder_symbols_per_lane_fp,
-					temp1_fp);
-
-	if (tu->n_remainder_symbols_per_lane_fp != 0)
-		tu->remainder_symbols_exist = 1;
-	else
-		tu->remainder_symbols_exist = 0;
-
-	temp1_fp = drm_fixp_from_fraction(tu->n_tus, tu->nlanes);
-	tu->n_tus_per_lane = drm_fixp2int(temp1_fp);
-
-	tu->paired_tus = (int)((tu->n_tus_per_lane) /
-					(tu->i_upper_boundary_count +
-					 tu->i_lower_boundary_count));
-
-	tu->remainder_tus = tu->n_tus_per_lane - tu->paired_tus *
-						(tu->i_upper_boundary_count +
-						tu->i_lower_boundary_count);
-
-	if ((tu->remainder_tus - tu->i_upper_boundary_count) > 0) {
-		tu->remainder_tus_upper = tu->i_upper_boundary_count;
-		tu->remainder_tus_lower = tu->remainder_tus -
-						tu->i_upper_boundary_count;
-	} else {
-		tu->remainder_tus_upper = tu->remainder_tus;
-		tu->remainder_tus_lower = 0;
-	}
-
-	temp = tu->paired_tus * (tu->i_upper_boundary_count *
-				tu->new_valid_boundary_link +
-				tu->i_lower_boundary_count *
-				(tu->new_valid_boundary_link - 1)) +
-				(tu->remainder_tus_upper *
-				 tu->new_valid_boundary_link) +
-				(tu->remainder_tus_lower *
-				(tu->new_valid_boundary_link - 1));
-	tu->total_valid_fp = drm_fixp_from_fraction(temp, 1);
-
-	if (tu->remainder_symbols_exist) {
-		temp1_fp = tu->total_valid_fp +
-				tu->n_remainder_symbols_per_lane_fp;
-		temp2_fp = drm_fixp_from_fraction(tu->n_tus_per_lane, 1);
-		temp2_fp = temp2_fp + tu->last_partial_tu_fp;
-		temp1_fp = drm_fixp_div(temp1_fp, temp2_fp);
-	} else {
-		temp2_fp = drm_fixp_from_fraction(tu->n_tus_per_lane, 1);
-		temp1_fp = drm_fixp_div(tu->total_valid_fp, temp2_fp);
-	}
-	tu->effective_valid_fp = temp1_fp;
-
-	temp1_fp = drm_fixp_from_fraction(tu->tu_size, 1);
-	temp2_fp = drm_fixp_mul(tu->ratio_fp, temp1_fp);
-	tu->n_n_err_fp = tu->effective_valid_fp - temp2_fp;
-
-	temp1_fp = drm_fixp_from_fraction(tu->tu_size, 1);
-	temp2_fp = drm_fixp_mul(tu->ratio_fp, temp1_fp);
-	tu->n_err_fp = tu->average_valid2_fp - temp2_fp;
-
-	tu->even_distribution = tu->n_tus % tu->nlanes == 0 ? 1 : 0;
-
-	temp1_fp = drm_fixp_from_fraction(tu->bpp, 8);
-	temp2_fp = tu->lwidth_fp;
-	temp1_fp = drm_fixp_mul(temp2_fp, temp1_fp);
-	temp2_fp = drm_fixp_div(temp1_fp, tu->average_valid2_fp);
-
-	if (temp2_fp)
-		tu->n_tus_incl_last_incomplete_tu = drm_fixp2int_ceil(temp2_fp);
-	else
-		tu->n_tus_incl_last_incomplete_tu = 0;
-
-	temp1 = 0;
-	temp1_fp = drm_fixp_from_fraction(tu->tu_size, 1);
-	temp2_fp = drm_fixp_mul(tu->original_ratio_fp, temp1_fp);
-	temp1_fp = tu->average_valid2_fp - temp2_fp;
-	temp2_fp = drm_fixp_from_fraction(tu->n_tus_incl_last_incomplete_tu, 1);
-	temp1_fp = drm_fixp_mul(temp2_fp, temp1_fp);
-
-	if (temp1_fp)
-		temp1 = drm_fixp2int_ceil(temp1_fp);
-
-	temp = tu->i_upper_boundary_count * tu->nlanes;
-	temp1_fp = drm_fixp_from_fraction(tu->tu_size, 1);
-	temp2_fp = drm_fixp_mul(tu->original_ratio_fp, temp1_fp);
-	temp1_fp = drm_fixp_from_fraction(tu->new_valid_boundary_link, 1);
-	temp2_fp = temp1_fp - temp2_fp;
-	temp1_fp = drm_fixp_from_fraction(temp, 1);
-	temp2_fp = drm_fixp_mul(temp1_fp, temp2_fp);
-
-	if (temp2_fp)
-		temp2 = drm_fixp2int_ceil(temp2_fp);
-	else
-		temp2 = 0;
-	tu->extra_required_bytes_new_tmp = (int)(temp1 + temp2);
-
-	temp1_fp = drm_fixp_from_fraction(8, tu->bpp);
-	temp2_fp = drm_fixp_from_fraction(
-	tu->extra_required_bytes_new_tmp, 1);
-	temp1_fp = drm_fixp_mul(temp2_fp, temp1_fp);
-
-	if (temp1_fp)
-		tu->extra_pclk_cycles_tmp = drm_fixp2int_ceil(temp1_fp);
-	else
-		tu->extra_pclk_cycles_tmp = 0;
-
-	temp1_fp = drm_fixp_from_fraction(tu->extra_pclk_cycles_tmp, 1);
-	temp2_fp = drm_fixp_div(tu->lclk_fp, tu->pclk_fp);
-	temp1_fp = drm_fixp_mul(temp1_fp, temp2_fp);
-
-	if (temp1_fp)
-		tu->extra_pclk_cycles_in_link_clk_tmp =
-						drm_fixp2int_ceil(temp1_fp);
-	else
-		tu->extra_pclk_cycles_in_link_clk_tmp = 0;
-
-	tu->filler_size_tmp = tu->tu_size - tu->new_valid_boundary_link;
-
-	tu->lower_filler_size_tmp = tu->filler_size_tmp + 1;
-
-	tu->delay_start_link_tmp = tu->extra_pclk_cycles_in_link_clk_tmp +
-					tu->lower_filler_size_tmp +
-					tu->extra_buffer_margin;
-
-	temp1_fp = drm_fixp_from_fraction(tu->delay_start_link_tmp, 1);
-	tu->delay_start_time_fp = drm_fixp_div(temp1_fp, tu->lclk_fp);
-
-	compare_result_1 = _tu_param_compare(tu->n_n_err_fp, tu->diff_abs_fp);
-	if (compare_result_1 == 2)
-		compare_result_1 = 1;
-	else
-		compare_result_1 = 0;
-
-	compare_result_2 = _tu_param_compare(tu->n_n_err_fp, tu->err_fp);
-	if (compare_result_2 == 2)
-		compare_result_2 = 1;
-	else
-		compare_result_2 = 0;
-
-	compare_result_3 = _tu_param_compare(tu->hbp_time_fp,
-					tu->delay_start_time_fp);
-	if (compare_result_3 == 2)
-		compare_result_3 = 0;
-	else
-		compare_result_3 = 1;
-
-	if (((tu->even_distribution == 1) ||
-			((tu->even_distribution_BF == 0) &&
-			(tu->even_distribution_legacy == 0))) &&
-			tu->n_err_fp >= 0 && tu->n_n_err_fp >= 0 &&
-			compare_result_2 &&
-			(compare_result_1 || (tu->min_hblank_violated == 1)) &&
-			(tu->new_valid_boundary_link - 1) > 0 &&
-			compare_result_3 &&
-			(tu->delay_start_link_tmp <= 1023)) {
-		tu->upper_boundary_count = tu->i_upper_boundary_count;
-		tu->lower_boundary_count = tu->i_lower_boundary_count;
-		tu->err_fp = tu->n_n_err_fp;
-		tu->boundary_moderation_en = true;
-		tu->tu_size_desired = tu->tu_size;
-		tu->valid_boundary_link = tu->new_valid_boundary_link;
-		tu->effective_valid_recorded_fp = tu->effective_valid_fp;
-		tu->even_distribution_BF = 1;
-		tu->delay_start_link = tu->delay_start_link_tmp;
-	} else if (tu->boundary_mod_lower_err == 0) {
-		compare_result_1 = _tu_param_compare(tu->n_n_err_fp,
-							tu->diff_abs_fp);
-		if (compare_result_1 == 2)
-			tu->boundary_mod_lower_err = 1;
-	}
-}
-
-static void _dp_panel_calc_tu(struct dp_tu_calc_input *in,
-				   struct dp_vc_tu_mapping_table *tu_table)
-{
-	struct tu_algo_data tu;
-	int compare_result_1, compare_result_2;
-	u64 temp = 0;
-	s64 temp_fp = 0, temp1_fp = 0, temp2_fp = 0;
-
-	s64 LCLK_FAST_SKEW_fp = drm_fixp_from_fraction(6, 10000); /* 0.0006 */
-	s64 const_p49_fp = drm_fixp_from_fraction(49, 100); /* 0.49 */
-	s64 const_p56_fp = drm_fixp_from_fraction(56, 100); /* 0.56 */
-	s64 RATIO_SCALE_fp = drm_fixp_from_fraction(1001, 1000);
-
-	u8 DP_BRUTE_FORCE = 1;
-	s64 BRUTE_FORCE_THRESHOLD_fp = drm_fixp_from_fraction(1, 10); /* 0.1 */
-	uint EXTRA_PIXCLK_CYCLE_DELAY = 4;
-	uint HBLANK_MARGIN = 4;
-
-	memset(&tu, 0, sizeof(tu));
-
-	dp_panel_update_tu_timings(in, &tu);
-
-	tu.err_fp = drm_fixp_from_fraction(1000, 1); /* 1000 */
-
->>>>>>> e0615925
 	temp1_fp = drm_fixp_from_fraction(4, 1);
 	temp2_fp = drm_fixp_mul(temp1_fp, tu.lclk_fp);
 	temp_fp = drm_fixp_div(temp2_fp, tu.pclk_fp);
@@ -883,13 +593,9 @@
 	tu.n_n_err_fp = 0;
 
 	tu.ratio = drm_fixp2int(tu.ratio_fp);
-<<<<<<< HEAD
-	if ((((u32)tu.lwidth % tu.nlanes) != 0) &&
-=======
 	temp1_fp = drm_fixp_from_fraction(tu.nlanes, 1);
 	temp2_fp = tu.lwidth_fp % temp1_fp;
 	if (temp2_fp != 0 &&
->>>>>>> e0615925
 			!tu.ratio && tu.dsc_en == 0) {
 		tu.ratio_fp = drm_fixp_mul(tu.ratio_fp, RATIO_SCALE_fp);
 		tu.ratio = drm_fixp2int(tu.ratio_fp);
@@ -941,21 +647,14 @@
 	tu.valid_boundary_link = drm_fixp2int_ceil(temp2_fp);
 
 	temp1_fp = drm_fixp_from_fraction(tu.bpp, 8);
-<<<<<<< HEAD
-	temp2_fp = drm_fixp_from_fraction(tu.lwidth, 1);
-=======
 	temp2_fp = tu.lwidth_fp;
->>>>>>> e0615925
 	temp2_fp = drm_fixp_mul(temp2_fp, temp1_fp);
 
 	temp1_fp = drm_fixp_from_fraction(tu.valid_boundary_link, 1);
 	temp2_fp = drm_fixp_div(temp2_fp, temp1_fp);
 	tu.n_tus = drm_fixp2int(temp2_fp);
-<<<<<<< HEAD
-=======
 	if ((temp2_fp & 0xFFFFFFFF) > 0xFFFFF000)
 		tu.n_tus += 1;
->>>>>>> e0615925
 
 	tu.even_distribution_legacy = tu.n_tus % tu.nlanes == 0 ? 1 : 0;
 	pr_info("Info: n_sym = %d, num_of_tus = %d\n",
@@ -978,35 +677,19 @@
 	temp2_fp = drm_fixp_from_fraction(8, tu.bpp);
 	temp1_fp = drm_fixp_mul(temp1_fp, temp2_fp);
 
-<<<<<<< HEAD
-	temp - drm_fixp2int(temp1_fp);
-	if (temp && temp1_fp)
-		tu.extra_pclk_cycles = drm_fixp2int_ceil(temp1_fp);
-	else
-		tu.extra_pclk_cycles = 0;
-=======
 	if (temp1_fp)
 		tu.extra_pclk_cycles = drm_fixp2int_ceil(temp1_fp);
 	else
 		tu.extra_pclk_cycles = drm_fixp2int(temp1_fp);
->>>>>>> e0615925
 
 	temp1_fp = drm_fixp_div(tu.lclk_fp, tu.pclk_fp);
 	temp2_fp = drm_fixp_from_fraction(tu.extra_pclk_cycles, 1);
 	temp1_fp = drm_fixp_mul(temp2_fp, temp1_fp);
 
-<<<<<<< HEAD
-	temp = drm_fixp2int(temp1_fp);
-	if (temp && temp1_fp)
-		tu.extra_pclk_cycles_in_link_clk = drm_fixp2int_ceil(temp1_fp);
-	else
-		tu.extra_pclk_cycles_in_link_clk = 0;
-=======
 	if (temp1_fp)
 		tu.extra_pclk_cycles_in_link_clk = drm_fixp2int_ceil(temp1_fp);
 	else
 		tu.extra_pclk_cycles_in_link_clk = drm_fixp2int(temp1_fp);
->>>>>>> e0615925
 
 	tu.filler_size = tu.tu_size_desired - tu.valid_boundary_link;
 
@@ -1023,13 +706,8 @@
 	temp2_fp = drm_fixp_div(tu.resulting_valid_fp, temp1_fp);
 	tu.TU_ratio_err_fp = temp2_fp - tu.original_ratio_fp;
 
-<<<<<<< HEAD
-	temp1_fp = drm_fixp_from_fraction(
-			(tu.hbp_relative_to_pclk - HBLANK_MARGIN), 1);
-=======
 	temp1_fp = drm_fixp_from_fraction(HBLANK_MARGIN, 1);
 	temp1_fp = tu.hbp_relative_to_pclk_fp - temp1_fp;
->>>>>>> e0615925
 	tu.hbp_time_fp = drm_fixp_div(temp1_fp, tu.pclk_fp);
 
 	temp1_fp = drm_fixp_from_fraction(tu.delay_start_link, 1);
@@ -1037,18 +715,10 @@
 
 	compare_result_1 = _tu_param_compare(tu.hbp_time_fp,
 					tu.delay_start_time_fp);
-<<<<<<< HEAD
-	if (compare_result_1 == 2) /* if (hbp_time_fp < delay_start_time_fp) */
-		tu.min_hblank_violated = 1;
-
-	temp1_fp = drm_fixp_from_fraction(tu.lwidth, 1);
-	tu.hactive_time_fp = drm_fixp_div(temp1_fp, tu.pclk_fp);
-=======
 	if (compare_result_1 == 2) /* hbp_time_fp < delay_start_time_fp */
 		tu.min_hblank_violated = 1;
 
 	tu.hactive_time_fp = drm_fixp_div(tu.lwidth_fp, tu.pclk_fp);
->>>>>>> e0615925
 
 	compare_result_2 = _tu_param_compare(tu.hactive_time_fp,
 						tu.delay_start_time_fp);
@@ -1091,13 +761,8 @@
 				tu.extra_buffer_margin = 0;
 
 			temp1_fp = drm_fixp_from_fraction(tu.bpp, 8);
-<<<<<<< HEAD
-			temp2_fp = drm_fixp_from_fraction(tu.lwidth, 1);
-			temp1_fp = drm_fixp_mul(temp2_fp, temp1_fp);
-=======
 			temp1_fp = drm_fixp_mul(tu.lwidth_fp, temp1_fp);
 
->>>>>>> e0615925
 
 			if (temp1_fp)
 				tu.n_symbols = drm_fixp2int_ceil(temp1_fp);
@@ -1141,12 +806,7 @@
 				tu.valid_boundary_link - 1;
 
 			temp1_fp = drm_fixp_from_fraction(tu.bpp, 8);
-<<<<<<< HEAD
-			temp2_fp = drm_fixp_from_fraction(tu.lwidth, 1);
-			temp1_fp = drm_fixp_mul(temp2_fp, temp1_fp);
-=======
 			temp1_fp = drm_fixp_mul(tu.lwidth_fp, temp1_fp);
->>>>>>> e0615925
 			temp2_fp = drm_fixp_div(temp1_fp,
 						tu.resulting_valid_fp);
 			tu.n_tus = drm_fixp2int(temp2_fp);
@@ -1162,12 +822,7 @@
 		}
 	}
 
-<<<<<<< HEAD
-	temp1_fp = drm_fixp_from_fraction(tu.lwidth, 1);
-	temp2_fp = drm_fixp_mul(LCLK_FAST_SKEW_fp, temp1_fp);
-=======
 	temp2_fp = drm_fixp_mul(LCLK_FAST_SKEW_fp, tu.lwidth_fp);
->>>>>>> e0615925
 
 	if (temp2_fp)
 		temp = drm_fixp2int_ceil(temp2_fp);
@@ -1209,35 +864,6 @@
 			tu_table->lower_boundary_count);
 	pr_info("TU: tu_size_minus1: %d\n", tu_table->tu_size_minus1);
 }
-<<<<<<< HEAD
-
-static void dp_panel_calc_tu_parameters(struct dp_panel *dp_panel,
-		struct dp_vc_tu_mapping_table *tu_table)
-{
-	struct dp_tu_calc_input in;
-	struct dp_panel_info *pinfo;
-	struct dp_panel_private *panel;
-	int bw_code;
-
-	panel = container_of(dp_panel, struct dp_panel_private, dp_panel);
-	pinfo = &dp_panel->pinfo;
-	bw_code = panel->link->link_params.bw_code;
-
-	in.lclk = drm_dp_bw_code_to_link_rate(bw_code) / 1000;
-	in.pclk_khz = pinfo->pixel_clk_khz;
-	in.hactive = pinfo->h_active;
-	in.hporch = pinfo->h_back_porch + pinfo->h_front_porch +
-				pinfo->h_sync_width;
-	in.nlanes = panel->link->link_params.lane_count;
-	in.bpp = pinfo->bpp;
-	in.pixel_enc = 444;
-	in.dsc_en = 0;
-	in.async_en = 0;
-
-	_dp_panel_calc_tu(&in, tu_table);
-}
-
-=======
 
 static void dp_panel_calc_tu_parameters(struct dp_panel *dp_panel,
 		struct dp_vc_tu_mapping_table *tu_table)
@@ -1268,7 +894,6 @@
 	_dp_panel_calc_tu(&in, tu_table);
 }
 
->>>>>>> e0615925
 void dp_panel_calc_tu_test(struct dp_tu_calc_input *in,
 		struct dp_vc_tu_mapping_table *tu_table)
 {
