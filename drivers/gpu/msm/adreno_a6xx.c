--- conflicted
+++ resolved
@@ -738,11 +738,7 @@
 		+ sizeof(a6xx_ifpc_pwrup_reglist), a6xx_pwrup_reglist,
 		sizeof(a6xx_pwrup_reglist));
 
-<<<<<<< HEAD
-	if (adreno_is_a615_family(adreno_dev) || adreno_is_a608(adreno_dev)) {
-=======
 	if (adreno_is_a615_family(adreno_dev)) {
->>>>>>> e0615925
 		for (i = 0; i < ARRAY_SIZE(a615_pwrup_reglist); i++) {
 			r = &a615_pwrup_reglist[i];
 			kgsl_regread(KGSL_DEVICE(adreno_dev),
@@ -755,8 +751,6 @@
 			sizeof(a615_pwrup_reglist));
 
 		lock->list_length += sizeof(a615_pwrup_reglist) >> 2;
-<<<<<<< HEAD
-=======
 	}
 
 	if (ADRENO_FEATURE(adreno_dev, ADRENO_PERFCTRL_RETAIN)) {
@@ -773,7 +767,6 @@
 				sizeof(a6xx_ifpc_perfctr_reglist));
 
 		lock->list_length += sizeof(a6xx_ifpc_perfctr_reglist) >> 2;
->>>>>>> e0615925
 	}
 }
 
