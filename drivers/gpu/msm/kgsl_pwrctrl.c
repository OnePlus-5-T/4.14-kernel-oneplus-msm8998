--- conflicted
+++ resolved
@@ -68,11 +68,8 @@
 	"iref_clk",
 	"gmu_clk",
 	"ahb_clk",
-<<<<<<< HEAD
 	"gtbu1_clk"
-=======
 	"smmu_vote",
->>>>>>> 7635e457
 };
 
 static unsigned long ib_votes[KGSL_MAX_BUSLEVELS];
