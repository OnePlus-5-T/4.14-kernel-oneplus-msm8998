/*
 * NVMe over Fabrics RDMA target.
 * Copyright (c) 2015-2016 HGST, a Western Digital Company.
 *
 * This program is free software; you can redistribute it and/or modify it
 * under the terms and conditions of the GNU General Public License,
 * version 2, as published by the Free Software Foundation.
 *
 * This program is distributed in the hope it will be useful, but WITHOUT
 * ANY WARRANTY; without even the implied warranty of MERCHANTABILITY or
 * FITNESS FOR A PARTICULAR PURPOSE.  See the GNU General Public License for
 * more details.
 */
#define pr_fmt(fmt) KBUILD_MODNAME ": " fmt
#include <linux/atomic.h>
#include <linux/ctype.h>
#include <linux/delay.h>
#include <linux/err.h>
#include <linux/init.h>
#include <linux/module.h>
#include <linux/nvme.h>
#include <linux/slab.h>
#include <linux/string.h>
#include <linux/wait.h>
#include <linux/inet.h>
#include <asm/unaligned.h>

#include <rdma/ib_verbs.h>
#include <rdma/rdma_cm.h>
#include <rdma/rw.h>

#include <linux/nvme-rdma.h>
#include "nvmet.h"

/*
 * We allow up to a page of inline data to go with the SQE
 */
#define NVMET_RDMA_INLINE_DATA_SIZE	PAGE_SIZE

struct nvmet_rdma_cmd {
	struct ib_sge		sge[2];
	struct ib_cqe		cqe;
	struct ib_recv_wr	wr;
	struct scatterlist	inline_sg;
	struct page		*inline_page;
	struct nvme_command     *nvme_cmd;
	struct nvmet_rdma_queue	*queue;
};

enum {
	NVMET_RDMA_REQ_INLINE_DATA	= (1 << 0),
	NVMET_RDMA_REQ_INVALIDATE_RKEY	= (1 << 1),
};

struct nvmet_rdma_rsp {
	struct ib_sge		send_sge;
	struct ib_cqe		send_cqe;
	struct ib_send_wr	send_wr;

	struct nvmet_rdma_cmd	*cmd;
	struct nvmet_rdma_queue	*queue;

	struct ib_cqe		read_cqe;
	struct rdma_rw_ctx	rw;

	struct nvmet_req	req;

	u8			n_rdma;
	u32			flags;
	u32			invalidate_rkey;

	struct list_head	wait_list;
	struct list_head	free_list;
};

enum nvmet_rdma_queue_state {
	NVMET_RDMA_Q_CONNECTING,
	NVMET_RDMA_Q_LIVE,
	NVMET_RDMA_Q_DISCONNECTING,
	NVMET_RDMA_IN_DEVICE_REMOVAL,
};

struct nvmet_rdma_queue {
	struct rdma_cm_id	*cm_id;
	struct nvmet_port	*port;
	struct ib_cq		*cq;
	atomic_t		sq_wr_avail;
	struct nvmet_rdma_device *dev;
	spinlock_t		state_lock;
	enum nvmet_rdma_queue_state state;
	struct nvmet_cq		nvme_cq;
	struct nvmet_sq		nvme_sq;

	struct nvmet_rdma_rsp	*rsps;
	struct list_head	free_rsps;
	spinlock_t		rsps_lock;
	struct nvmet_rdma_cmd	*cmds;

	struct work_struct	release_work;
	struct list_head	rsp_wait_list;
	struct list_head	rsp_wr_wait_list;
	spinlock_t		rsp_wr_wait_lock;

	int			idx;
	int			host_qid;
	int			recv_queue_size;
	int			send_queue_size;

	struct list_head	queue_list;
};

struct nvmet_rdma_device {
	struct ib_device	*device;
	struct ib_pd		*pd;
	struct ib_srq		*srq;
	struct nvmet_rdma_cmd	*srq_cmds;
	size_t			srq_size;
	struct kref		ref;
	struct list_head	entry;
};

static bool nvmet_rdma_use_srq;
module_param_named(use_srq, nvmet_rdma_use_srq, bool, 0444);
MODULE_PARM_DESC(use_srq, "Use shared receive queue.");

static DEFINE_IDA(nvmet_rdma_queue_ida);
static LIST_HEAD(nvmet_rdma_queue_list);
static DEFINE_MUTEX(nvmet_rdma_queue_mutex);

static LIST_HEAD(device_list);
static DEFINE_MUTEX(device_list_mutex);

static bool nvmet_rdma_execute_command(struct nvmet_rdma_rsp *rsp);
static void nvmet_rdma_send_done(struct ib_cq *cq, struct ib_wc *wc);
static void nvmet_rdma_recv_done(struct ib_cq *cq, struct ib_wc *wc);
static void nvmet_rdma_read_data_done(struct ib_cq *cq, struct ib_wc *wc);
static void nvmet_rdma_qp_event(struct ib_event *event, void *priv);
static void nvmet_rdma_queue_disconnect(struct nvmet_rdma_queue *queue);

static struct nvmet_fabrics_ops nvmet_rdma_ops;

/* XXX: really should move to a generic header sooner or later.. */
static inline u32 get_unaligned_le24(const u8 *p)
{
	return (u32)p[0] | (u32)p[1] << 8 | (u32)p[2] << 16;
}

static inline bool nvmet_rdma_need_data_in(struct nvmet_rdma_rsp *rsp)
{
	return nvme_is_write(rsp->req.cmd) &&
		rsp->req.data_len &&
		!(rsp->flags & NVMET_RDMA_REQ_INLINE_DATA);
}

static inline bool nvmet_rdma_need_data_out(struct nvmet_rdma_rsp *rsp)
{
	return !nvme_is_write(rsp->req.cmd) &&
		rsp->req.data_len &&
		!rsp->req.rsp->status &&
		!(rsp->flags & NVMET_RDMA_REQ_INLINE_DATA);
}

static inline struct nvmet_rdma_rsp *
nvmet_rdma_get_rsp(struct nvmet_rdma_queue *queue)
{
	struct nvmet_rdma_rsp *rsp;
	unsigned long flags;

	spin_lock_irqsave(&queue->rsps_lock, flags);
	rsp = list_first_entry(&queue->free_rsps,
				struct nvmet_rdma_rsp, free_list);
	list_del(&rsp->free_list);
	spin_unlock_irqrestore(&queue->rsps_lock, flags);

	return rsp;
}

static inline void
nvmet_rdma_put_rsp(struct nvmet_rdma_rsp *rsp)
{
	unsigned long flags;

	spin_lock_irqsave(&rsp->queue->rsps_lock, flags);
	list_add_tail(&rsp->free_list, &rsp->queue->free_rsps);
	spin_unlock_irqrestore(&rsp->queue->rsps_lock, flags);
}

static void nvmet_rdma_free_sgl(struct scatterlist *sgl, unsigned int nents)
{
	struct scatterlist *sg;
	int count;

	if (!sgl || !nents)
		return;

	for_each_sg(sgl, sg, nents, count)
		__free_page(sg_page(sg));
	kfree(sgl);
}

static int nvmet_rdma_alloc_sgl(struct scatterlist **sgl, unsigned int *nents,
		u32 length)
{
	struct scatterlist *sg;
	struct page *page;
	unsigned int nent;
	int i = 0;

	nent = DIV_ROUND_UP(length, PAGE_SIZE);
	sg = kmalloc_array(nent, sizeof(struct scatterlist), GFP_KERNEL);
	if (!sg)
		goto out;

	sg_init_table(sg, nent);

	while (length) {
		u32 page_len = min_t(u32, length, PAGE_SIZE);

		page = alloc_page(GFP_KERNEL);
		if (!page)
			goto out_free_pages;

		sg_set_page(&sg[i], page, page_len, 0);
		length -= page_len;
		i++;
	}
	*sgl = sg;
	*nents = nent;
	return 0;

out_free_pages:
	while (i > 0) {
		i--;
		__free_page(sg_page(&sg[i]));
	}
	kfree(sg);
out:
	return NVME_SC_INTERNAL;
}

static int nvmet_rdma_alloc_cmd(struct nvmet_rdma_device *ndev,
			struct nvmet_rdma_cmd *c, bool admin)
{
	/* NVMe command / RDMA RECV */
	c->nvme_cmd = kmalloc(sizeof(*c->nvme_cmd), GFP_KERNEL);
	if (!c->nvme_cmd)
		goto out;

	c->sge[0].addr = ib_dma_map_single(ndev->device, c->nvme_cmd,
			sizeof(*c->nvme_cmd), DMA_FROM_DEVICE);
	if (ib_dma_mapping_error(ndev->device, c->sge[0].addr))
		goto out_free_cmd;

	c->sge[0].length = sizeof(*c->nvme_cmd);
	c->sge[0].lkey = ndev->pd->local_dma_lkey;

	if (!admin) {
		c->inline_page = alloc_pages(GFP_KERNEL,
				get_order(NVMET_RDMA_INLINE_DATA_SIZE));
		if (!c->inline_page)
			goto out_unmap_cmd;
		c->sge[1].addr = ib_dma_map_page(ndev->device,
				c->inline_page, 0, NVMET_RDMA_INLINE_DATA_SIZE,
				DMA_FROM_DEVICE);
		if (ib_dma_mapping_error(ndev->device, c->sge[1].addr))
			goto out_free_inline_page;
		c->sge[1].length = NVMET_RDMA_INLINE_DATA_SIZE;
		c->sge[1].lkey = ndev->pd->local_dma_lkey;
	}

	c->cqe.done = nvmet_rdma_recv_done;

	c->wr.wr_cqe = &c->cqe;
	c->wr.sg_list = c->sge;
	c->wr.num_sge = admin ? 1 : 2;

	return 0;

out_free_inline_page:
	if (!admin) {
		__free_pages(c->inline_page,
				get_order(NVMET_RDMA_INLINE_DATA_SIZE));
	}
out_unmap_cmd:
	ib_dma_unmap_single(ndev->device, c->sge[0].addr,
			sizeof(*c->nvme_cmd), DMA_FROM_DEVICE);
out_free_cmd:
	kfree(c->nvme_cmd);

out:
	return -ENOMEM;
}

static void nvmet_rdma_free_cmd(struct nvmet_rdma_device *ndev,
		struct nvmet_rdma_cmd *c, bool admin)
{
	if (!admin) {
		ib_dma_unmap_page(ndev->device, c->sge[1].addr,
				NVMET_RDMA_INLINE_DATA_SIZE, DMA_FROM_DEVICE);
		__free_pages(c->inline_page,
				get_order(NVMET_RDMA_INLINE_DATA_SIZE));
	}
	ib_dma_unmap_single(ndev->device, c->sge[0].addr,
				sizeof(*c->nvme_cmd), DMA_FROM_DEVICE);
	kfree(c->nvme_cmd);
}

static struct nvmet_rdma_cmd *
nvmet_rdma_alloc_cmds(struct nvmet_rdma_device *ndev,
		int nr_cmds, bool admin)
{
	struct nvmet_rdma_cmd *cmds;
	int ret = -EINVAL, i;

	cmds = kcalloc(nr_cmds, sizeof(struct nvmet_rdma_cmd), GFP_KERNEL);
	if (!cmds)
		goto out;

	for (i = 0; i < nr_cmds; i++) {
		ret = nvmet_rdma_alloc_cmd(ndev, cmds + i, admin);
		if (ret)
			goto out_free;
	}

	return cmds;

out_free:
	while (--i >= 0)
		nvmet_rdma_free_cmd(ndev, cmds + i, admin);
	kfree(cmds);
out:
	return ERR_PTR(ret);
}

static void nvmet_rdma_free_cmds(struct nvmet_rdma_device *ndev,
		struct nvmet_rdma_cmd *cmds, int nr_cmds, bool admin)
{
	int i;

	for (i = 0; i < nr_cmds; i++)
		nvmet_rdma_free_cmd(ndev, cmds + i, admin);
	kfree(cmds);
}

static int nvmet_rdma_alloc_rsp(struct nvmet_rdma_device *ndev,
		struct nvmet_rdma_rsp *r)
{
	/* NVMe CQE / RDMA SEND */
	r->req.rsp = kmalloc(sizeof(*r->req.rsp), GFP_KERNEL);
	if (!r->req.rsp)
		goto out;

	r->send_sge.addr = ib_dma_map_single(ndev->device, r->req.rsp,
			sizeof(*r->req.rsp), DMA_TO_DEVICE);
	if (ib_dma_mapping_error(ndev->device, r->send_sge.addr))
		goto out_free_rsp;

	r->send_sge.length = sizeof(*r->req.rsp);
	r->send_sge.lkey = ndev->pd->local_dma_lkey;

	r->send_cqe.done = nvmet_rdma_send_done;

	r->send_wr.wr_cqe = &r->send_cqe;
	r->send_wr.sg_list = &r->send_sge;
	r->send_wr.num_sge = 1;
	r->send_wr.send_flags = IB_SEND_SIGNALED;

	/* Data In / RDMA READ */
	r->read_cqe.done = nvmet_rdma_read_data_done;
	return 0;

out_free_rsp:
	kfree(r->req.rsp);
out:
	return -ENOMEM;
}

static void nvmet_rdma_free_rsp(struct nvmet_rdma_device *ndev,
		struct nvmet_rdma_rsp *r)
{
	ib_dma_unmap_single(ndev->device, r->send_sge.addr,
				sizeof(*r->req.rsp), DMA_TO_DEVICE);
	kfree(r->req.rsp);
}

static int
nvmet_rdma_alloc_rsps(struct nvmet_rdma_queue *queue)
{
	struct nvmet_rdma_device *ndev = queue->dev;
	int nr_rsps = queue->recv_queue_size * 2;
	int ret = -EINVAL, i;

	queue->rsps = kcalloc(nr_rsps, sizeof(struct nvmet_rdma_rsp),
			GFP_KERNEL);
	if (!queue->rsps)
		goto out;

	for (i = 0; i < nr_rsps; i++) {
		struct nvmet_rdma_rsp *rsp = &queue->rsps[i];

		ret = nvmet_rdma_alloc_rsp(ndev, rsp);
		if (ret)
			goto out_free;

		list_add_tail(&rsp->free_list, &queue->free_rsps);
	}

	return 0;

out_free:
	while (--i >= 0) {
		struct nvmet_rdma_rsp *rsp = &queue->rsps[i];

		list_del(&rsp->free_list);
		nvmet_rdma_free_rsp(ndev, rsp);
	}
	kfree(queue->rsps);
out:
	return ret;
}

static void nvmet_rdma_free_rsps(struct nvmet_rdma_queue *queue)
{
	struct nvmet_rdma_device *ndev = queue->dev;
	int i, nr_rsps = queue->recv_queue_size * 2;

	for (i = 0; i < nr_rsps; i++) {
		struct nvmet_rdma_rsp *rsp = &queue->rsps[i];

		list_del(&rsp->free_list);
		nvmet_rdma_free_rsp(ndev, rsp);
	}
	kfree(queue->rsps);
}

static int nvmet_rdma_post_recv(struct nvmet_rdma_device *ndev,
		struct nvmet_rdma_cmd *cmd)
{
	struct ib_recv_wr *bad_wr;

	if (ndev->srq)
		return ib_post_srq_recv(ndev->srq, &cmd->wr, &bad_wr);
	return ib_post_recv(cmd->queue->cm_id->qp, &cmd->wr, &bad_wr);
}

static void nvmet_rdma_process_wr_wait_list(struct nvmet_rdma_queue *queue)
{
	spin_lock(&queue->rsp_wr_wait_lock);
	while (!list_empty(&queue->rsp_wr_wait_list)) {
		struct nvmet_rdma_rsp *rsp;
		bool ret;

		rsp = list_entry(queue->rsp_wr_wait_list.next,
				struct nvmet_rdma_rsp, wait_list);
		list_del(&rsp->wait_list);

		spin_unlock(&queue->rsp_wr_wait_lock);
		ret = nvmet_rdma_execute_command(rsp);
		spin_lock(&queue->rsp_wr_wait_lock);

		if (!ret) {
			list_add(&rsp->wait_list, &queue->rsp_wr_wait_list);
			break;
		}
	}
	spin_unlock(&queue->rsp_wr_wait_lock);
}


static void nvmet_rdma_release_rsp(struct nvmet_rdma_rsp *rsp)
{
	struct nvmet_rdma_queue *queue = rsp->queue;

	atomic_add(1 + rsp->n_rdma, &queue->sq_wr_avail);

	if (rsp->n_rdma) {
		rdma_rw_ctx_destroy(&rsp->rw, queue->cm_id->qp,
				queue->cm_id->port_num, rsp->req.sg,
				rsp->req.sg_cnt, nvmet_data_dir(&rsp->req));
	}

	if (rsp->req.sg != &rsp->cmd->inline_sg)
		nvmet_rdma_free_sgl(rsp->req.sg, rsp->req.sg_cnt);

	if (unlikely(!list_empty_careful(&queue->rsp_wr_wait_list)))
		nvmet_rdma_process_wr_wait_list(queue);

	nvmet_rdma_put_rsp(rsp);
}

static void nvmet_rdma_error_comp(struct nvmet_rdma_queue *queue)
{
	if (queue->nvme_sq.ctrl) {
		nvmet_ctrl_fatal_error(queue->nvme_sq.ctrl);
	} else {
		/*
		 * we didn't setup the controller yet in case
		 * of admin connect error, just disconnect and
		 * cleanup the queue
		 */
		nvmet_rdma_queue_disconnect(queue);
	}
}

static void nvmet_rdma_send_done(struct ib_cq *cq, struct ib_wc *wc)
{
	struct nvmet_rdma_rsp *rsp =
		container_of(wc->wr_cqe, struct nvmet_rdma_rsp, send_cqe);

	nvmet_rdma_release_rsp(rsp);

	if (unlikely(wc->status != IB_WC_SUCCESS &&
		     wc->status != IB_WC_WR_FLUSH_ERR)) {
		pr_err("SEND for CQE 0x%p failed with status %s (%d).\n",
			wc->wr_cqe, ib_wc_status_msg(wc->status), wc->status);
		nvmet_rdma_error_comp(rsp->queue);
	}
}

static void nvmet_rdma_queue_response(struct nvmet_req *req)
{
	struct nvmet_rdma_rsp *rsp =
		container_of(req, struct nvmet_rdma_rsp, req);
	struct rdma_cm_id *cm_id = rsp->queue->cm_id;
	struct ib_send_wr *first_wr, *bad_wr;

	if (rsp->flags & NVMET_RDMA_REQ_INVALIDATE_RKEY) {
		rsp->send_wr.opcode = IB_WR_SEND_WITH_INV;
		rsp->send_wr.ex.invalidate_rkey = rsp->invalidate_rkey;
	} else {
		rsp->send_wr.opcode = IB_WR_SEND;
	}

	if (nvmet_rdma_need_data_out(rsp))
		first_wr = rdma_rw_ctx_wrs(&rsp->rw, cm_id->qp,
				cm_id->port_num, NULL, &rsp->send_wr);
	else
		first_wr = &rsp->send_wr;

	nvmet_rdma_post_recv(rsp->queue->dev, rsp->cmd);
	if (ib_post_send(cm_id->qp, first_wr, &bad_wr)) {
		pr_err("sending cmd response failed\n");
		nvmet_rdma_release_rsp(rsp);
	}
}

static void nvmet_rdma_read_data_done(struct ib_cq *cq, struct ib_wc *wc)
{
	struct nvmet_rdma_rsp *rsp =
		container_of(wc->wr_cqe, struct nvmet_rdma_rsp, read_cqe);
	struct nvmet_rdma_queue *queue = cq->cq_context;

	WARN_ON(rsp->n_rdma <= 0);
	atomic_add(rsp->n_rdma, &queue->sq_wr_avail);
	rdma_rw_ctx_destroy(&rsp->rw, queue->cm_id->qp,
			queue->cm_id->port_num, rsp->req.sg,
			rsp->req.sg_cnt, nvmet_data_dir(&rsp->req));
	rsp->n_rdma = 0;

	if (unlikely(wc->status != IB_WC_SUCCESS)) {
		nvmet_rdma_release_rsp(rsp);
		if (wc->status != IB_WC_WR_FLUSH_ERR) {
			pr_info("RDMA READ for CQE 0x%p failed with status %s (%d).\n",
				wc->wr_cqe, ib_wc_status_msg(wc->status), wc->status);
			nvmet_rdma_error_comp(queue);
		}
		return;
	}

	rsp->req.execute(&rsp->req);
}

static void nvmet_rdma_use_inline_sg(struct nvmet_rdma_rsp *rsp, u32 len,
		u64 off)
{
	sg_init_table(&rsp->cmd->inline_sg, 1);
	sg_set_page(&rsp->cmd->inline_sg, rsp->cmd->inline_page, len, off);
	rsp->req.sg = &rsp->cmd->inline_sg;
	rsp->req.sg_cnt = 1;
}

static u16 nvmet_rdma_map_sgl_inline(struct nvmet_rdma_rsp *rsp)
{
	struct nvme_sgl_desc *sgl = &rsp->req.cmd->common.dptr.sgl;
	u64 off = le64_to_cpu(sgl->addr);
	u32 len = le32_to_cpu(sgl->length);

	if (!nvme_is_write(rsp->req.cmd))
		return NVME_SC_INVALID_FIELD | NVME_SC_DNR;

	if (off + len > NVMET_RDMA_INLINE_DATA_SIZE) {
		pr_err("invalid inline data offset!\n");
		return NVME_SC_SGL_INVALID_OFFSET | NVME_SC_DNR;
	}

	/* no data command? */
	if (!len)
		return 0;

	nvmet_rdma_use_inline_sg(rsp, len, off);
	rsp->flags |= NVMET_RDMA_REQ_INLINE_DATA;
	return 0;
}

static u16 nvmet_rdma_map_sgl_keyed(struct nvmet_rdma_rsp *rsp,
		struct nvme_keyed_sgl_desc *sgl, bool invalidate)
{
	struct rdma_cm_id *cm_id = rsp->queue->cm_id;
	u64 addr = le64_to_cpu(sgl->addr);
	u32 len = get_unaligned_le24(sgl->length);
	u32 key = get_unaligned_le32(sgl->key);
	int ret;
	u16 status;

	/* no data command? */
	if (!len)
		return 0;

	status = nvmet_rdma_alloc_sgl(&rsp->req.sg, &rsp->req.sg_cnt,
			len);
	if (status)
		return status;

	ret = rdma_rw_ctx_init(&rsp->rw, cm_id->qp, cm_id->port_num,
			rsp->req.sg, rsp->req.sg_cnt, 0, addr, key,
			nvmet_data_dir(&rsp->req));
	if (ret < 0)
		return NVME_SC_INTERNAL;
	rsp->n_rdma += ret;

	if (invalidate) {
		rsp->invalidate_rkey = key;
		rsp->flags |= NVMET_RDMA_REQ_INVALIDATE_RKEY;
	}

	return 0;
}

static u16 nvmet_rdma_map_sgl(struct nvmet_rdma_rsp *rsp)
{
	struct nvme_keyed_sgl_desc *sgl = &rsp->req.cmd->common.dptr.ksgl;

	switch (sgl->type >> 4) {
	case NVME_SGL_FMT_DATA_DESC:
		switch (sgl->type & 0xf) {
		case NVME_SGL_FMT_OFFSET:
			return nvmet_rdma_map_sgl_inline(rsp);
		default:
			pr_err("invalid SGL subtype: %#x\n", sgl->type);
			return NVME_SC_INVALID_FIELD | NVME_SC_DNR;
		}
	case NVME_KEY_SGL_FMT_DATA_DESC:
		switch (sgl->type & 0xf) {
		case NVME_SGL_FMT_ADDRESS | NVME_SGL_FMT_INVALIDATE:
			return nvmet_rdma_map_sgl_keyed(rsp, sgl, true);
		case NVME_SGL_FMT_ADDRESS:
			return nvmet_rdma_map_sgl_keyed(rsp, sgl, false);
		default:
			pr_err("invalid SGL subtype: %#x\n", sgl->type);
			return NVME_SC_INVALID_FIELD | NVME_SC_DNR;
		}
	default:
		pr_err("invalid SGL type: %#x\n", sgl->type);
		return NVME_SC_SGL_INVALID_TYPE | NVME_SC_DNR;
	}
}

static bool nvmet_rdma_execute_command(struct nvmet_rdma_rsp *rsp)
{
	struct nvmet_rdma_queue *queue = rsp->queue;

	if (unlikely(atomic_sub_return(1 + rsp->n_rdma,
			&queue->sq_wr_avail) < 0)) {
		pr_debug("IB send queue full (needed %d): queue %u cntlid %u\n",
				1 + rsp->n_rdma, queue->idx,
				queue->nvme_sq.ctrl->cntlid);
		atomic_add(1 + rsp->n_rdma, &queue->sq_wr_avail);
		return false;
	}

	if (nvmet_rdma_need_data_in(rsp)) {
		if (rdma_rw_ctx_post(&rsp->rw, queue->cm_id->qp,
				queue->cm_id->port_num, &rsp->read_cqe, NULL))
			nvmet_req_complete(&rsp->req, NVME_SC_DATA_XFER_ERROR);
	} else {
		rsp->req.execute(&rsp->req);
	}

	return true;
}

static void nvmet_rdma_handle_command(struct nvmet_rdma_queue *queue,
		struct nvmet_rdma_rsp *cmd)
{
	u16 status;

	cmd->queue = queue;
	cmd->n_rdma = 0;
	cmd->req.port = queue->port;

	if (!nvmet_req_init(&cmd->req, &queue->nvme_cq,
			&queue->nvme_sq, &nvmet_rdma_ops))
		return;

	status = nvmet_rdma_map_sgl(cmd);
	if (status)
		goto out_err;

	if (unlikely(!nvmet_rdma_execute_command(cmd))) {
		spin_lock(&queue->rsp_wr_wait_lock);
		list_add_tail(&cmd->wait_list, &queue->rsp_wr_wait_list);
		spin_unlock(&queue->rsp_wr_wait_lock);
	}

	return;

out_err:
	nvmet_req_complete(&cmd->req, status);
}

static void nvmet_rdma_recv_done(struct ib_cq *cq, struct ib_wc *wc)
{
	struct nvmet_rdma_cmd *cmd =
		container_of(wc->wr_cqe, struct nvmet_rdma_cmd, cqe);
	struct nvmet_rdma_queue *queue = cq->cq_context;
	struct nvmet_rdma_rsp *rsp;

	if (unlikely(wc->status != IB_WC_SUCCESS)) {
		if (wc->status != IB_WC_WR_FLUSH_ERR) {
			pr_err("RECV for CQE 0x%p failed with status %s (%d)\n",
				wc->wr_cqe, ib_wc_status_msg(wc->status),
				wc->status);
			nvmet_rdma_error_comp(queue);
		}
		return;
	}

	if (unlikely(wc->byte_len < sizeof(struct nvme_command))) {
		pr_err("Ctrl Fatal Error: capsule size less than 64 bytes\n");
		nvmet_rdma_error_comp(queue);
		return;
	}

	cmd->queue = queue;
	rsp = nvmet_rdma_get_rsp(queue);
	rsp->cmd = cmd;
	rsp->flags = 0;
	rsp->req.cmd = cmd->nvme_cmd;

	if (unlikely(queue->state != NVMET_RDMA_Q_LIVE)) {
		unsigned long flags;

		spin_lock_irqsave(&queue->state_lock, flags);
		if (queue->state == NVMET_RDMA_Q_CONNECTING)
			list_add_tail(&rsp->wait_list, &queue->rsp_wait_list);
		else
			nvmet_rdma_put_rsp(rsp);
		spin_unlock_irqrestore(&queue->state_lock, flags);
		return;
	}

	nvmet_rdma_handle_command(queue, rsp);
}

static void nvmet_rdma_destroy_srq(struct nvmet_rdma_device *ndev)
{
	if (!ndev->srq)
		return;

	nvmet_rdma_free_cmds(ndev, ndev->srq_cmds, ndev->srq_size, false);
	ib_destroy_srq(ndev->srq);
}

static int nvmet_rdma_init_srq(struct nvmet_rdma_device *ndev)
{
	struct ib_srq_init_attr srq_attr = { NULL, };
	struct ib_srq *srq;
	size_t srq_size;
	int ret, i;

	srq_size = 4095;	/* XXX: tune */

	srq_attr.attr.max_wr = srq_size;
	srq_attr.attr.max_sge = 2;
	srq_attr.attr.srq_limit = 0;
	srq_attr.srq_type = IB_SRQT_BASIC;
	srq = ib_create_srq(ndev->pd, &srq_attr);
	if (IS_ERR(srq)) {
		/*
		 * If SRQs aren't supported we just go ahead and use normal
		 * non-shared receive queues.
		 */
		pr_info("SRQ requested but not supported.\n");
		return 0;
	}

	ndev->srq_cmds = nvmet_rdma_alloc_cmds(ndev, srq_size, false);
	if (IS_ERR(ndev->srq_cmds)) {
		ret = PTR_ERR(ndev->srq_cmds);
		goto out_destroy_srq;
	}

	ndev->srq = srq;
	ndev->srq_size = srq_size;

	for (i = 0; i < srq_size; i++)
		nvmet_rdma_post_recv(ndev, &ndev->srq_cmds[i]);

	return 0;

out_destroy_srq:
	ib_destroy_srq(srq);
	return ret;
}

static void nvmet_rdma_free_dev(struct kref *ref)
{
	struct nvmet_rdma_device *ndev =
		container_of(ref, struct nvmet_rdma_device, ref);

	mutex_lock(&device_list_mutex);
	list_del(&ndev->entry);
	mutex_unlock(&device_list_mutex);

	nvmet_rdma_destroy_srq(ndev);
	ib_dealloc_pd(ndev->pd);

	kfree(ndev);
}

static struct nvmet_rdma_device *
nvmet_rdma_find_get_device(struct rdma_cm_id *cm_id)
{
	struct nvmet_rdma_device *ndev;
	int ret;

	mutex_lock(&device_list_mutex);
	list_for_each_entry(ndev, &device_list, entry) {
		if (ndev->device->node_guid == cm_id->device->node_guid &&
		    kref_get_unless_zero(&ndev->ref))
			goto out_unlock;
	}

	ndev = kzalloc(sizeof(*ndev), GFP_KERNEL);
	if (!ndev)
		goto out_err;

	ndev->device = cm_id->device;
	kref_init(&ndev->ref);

	ndev->pd = ib_alloc_pd(ndev->device);
	if (IS_ERR(ndev->pd))
		goto out_free_dev;

	if (nvmet_rdma_use_srq) {
		ret = nvmet_rdma_init_srq(ndev);
		if (ret)
			goto out_free_pd;
	}

	list_add(&ndev->entry, &device_list);
out_unlock:
	mutex_unlock(&device_list_mutex);
	pr_debug("added %s.\n", ndev->device->name);
	return ndev;

out_free_pd:
	ib_dealloc_pd(ndev->pd);
out_free_dev:
	kfree(ndev);
out_err:
	mutex_unlock(&device_list_mutex);
	return NULL;
}

static int nvmet_rdma_create_queue_ib(struct nvmet_rdma_queue *queue)
{
	struct ib_qp_init_attr qp_attr;
	struct nvmet_rdma_device *ndev = queue->dev;
	int comp_vector, nr_cqe, ret, i;

	/*
	 * Spread the io queues across completion vectors,
	 * but still keep all admin queues on vector 0.
	 */
	comp_vector = !queue->host_qid ? 0 :
		queue->idx % ndev->device->num_comp_vectors;

	/*
	 * Reserve CQ slots for RECV + RDMA_READ/RDMA_WRITE + RDMA_SEND.
	 */
	nr_cqe = queue->recv_queue_size + 2 * queue->send_queue_size;

	queue->cq = ib_alloc_cq(ndev->device, queue,
			nr_cqe + 1, comp_vector,
			IB_POLL_WORKQUEUE);
	if (IS_ERR(queue->cq)) {
		ret = PTR_ERR(queue->cq);
		pr_err("failed to create CQ cqe= %d ret= %d\n",
		       nr_cqe + 1, ret);
		goto out;
	}

	memset(&qp_attr, 0, sizeof(qp_attr));
	qp_attr.qp_context = queue;
	qp_attr.event_handler = nvmet_rdma_qp_event;
	qp_attr.send_cq = queue->cq;
	qp_attr.recv_cq = queue->cq;
	qp_attr.sq_sig_type = IB_SIGNAL_REQ_WR;
	qp_attr.qp_type = IB_QPT_RC;
	/* +1 for drain */
	qp_attr.cap.max_send_wr = queue->send_queue_size + 1;
	qp_attr.cap.max_rdma_ctxs = queue->send_queue_size;
	qp_attr.cap.max_send_sge = max(ndev->device->attrs.max_sge_rd,
					ndev->device->attrs.max_sge);

	if (ndev->srq) {
		qp_attr.srq = ndev->srq;
	} else {
		/* +1 for drain */
		qp_attr.cap.max_recv_wr = 1 + queue->recv_queue_size;
		qp_attr.cap.max_recv_sge = 2;
	}

	ret = rdma_create_qp(queue->cm_id, ndev->pd, &qp_attr);
	if (ret) {
		pr_err("failed to create_qp ret= %d\n", ret);
		goto err_destroy_cq;
	}

	atomic_set(&queue->sq_wr_avail, qp_attr.cap.max_send_wr);

	pr_debug("%s: max_cqe= %d max_sge= %d sq_size = %d cm_id= %p\n",
		 __func__, queue->cq->cqe, qp_attr.cap.max_send_sge,
		 qp_attr.cap.max_send_wr, queue->cm_id);

	if (!ndev->srq) {
		for (i = 0; i < queue->recv_queue_size; i++) {
			queue->cmds[i].queue = queue;
			nvmet_rdma_post_recv(ndev, &queue->cmds[i]);
		}
	}

out:
	return ret;

err_destroy_cq:
	ib_free_cq(queue->cq);
	goto out;
}

static void nvmet_rdma_destroy_queue_ib(struct nvmet_rdma_queue *queue)
{
	rdma_destroy_qp(queue->cm_id);
	ib_free_cq(queue->cq);
}

static void nvmet_rdma_free_queue(struct nvmet_rdma_queue *queue)
{
	pr_info("freeing queue %d\n", queue->idx);

	nvmet_sq_destroy(&queue->nvme_sq);

	nvmet_rdma_destroy_queue_ib(queue);
	if (!queue->dev->srq) {
		nvmet_rdma_free_cmds(queue->dev, queue->cmds,
				queue->recv_queue_size,
				!queue->host_qid);
	}
	nvmet_rdma_free_rsps(queue);
	ida_simple_remove(&nvmet_rdma_queue_ida, queue->idx);
	kfree(queue);
}

static void nvmet_rdma_release_queue_work(struct work_struct *w)
{
	struct nvmet_rdma_queue *queue =
		container_of(w, struct nvmet_rdma_queue, release_work);
	struct rdma_cm_id *cm_id = queue->cm_id;
	struct nvmet_rdma_device *dev = queue->dev;
	enum nvmet_rdma_queue_state state = queue->state;

	nvmet_rdma_free_queue(queue);

<<<<<<< HEAD
	if (queue->state != NVMET_RDMA_IN_DEVICE_REMOVAL)
=======
	if (state != NVMET_RDMA_IN_DEVICE_REMOVAL)
>>>>>>> 08895a8b
		rdma_destroy_id(cm_id);

	kref_put(&dev->ref, nvmet_rdma_free_dev);
}

static int
nvmet_rdma_parse_cm_connect_req(struct rdma_conn_param *conn,
				struct nvmet_rdma_queue *queue)
{
	struct nvme_rdma_cm_req *req;

	req = (struct nvme_rdma_cm_req *)conn->private_data;
	if (!req || conn->private_data_len == 0)
		return NVME_RDMA_CM_INVALID_LEN;

	if (le16_to_cpu(req->recfmt) != NVME_RDMA_CM_FMT_1_0)
		return NVME_RDMA_CM_INVALID_RECFMT;

	queue->host_qid = le16_to_cpu(req->qid);

	/*
	 * req->hsqsize corresponds to our recv queue size plus 1
	 * req->hrqsize corresponds to our send queue size
	 */
	queue->recv_queue_size = le16_to_cpu(req->hsqsize) + 1;
	queue->send_queue_size = le16_to_cpu(req->hrqsize);

	if (!queue->host_qid && queue->recv_queue_size > NVMF_AQ_DEPTH)
		return NVME_RDMA_CM_INVALID_HSQSIZE;

	/* XXX: Should we enforce some kind of max for IO queues? */

	return 0;
}

static int nvmet_rdma_cm_reject(struct rdma_cm_id *cm_id,
				enum nvme_rdma_cm_status status)
{
	struct nvme_rdma_cm_rej rej;

	rej.recfmt = cpu_to_le16(NVME_RDMA_CM_FMT_1_0);
	rej.sts = cpu_to_le16(status);

	return rdma_reject(cm_id, (void *)&rej, sizeof(rej));
}

static struct nvmet_rdma_queue *
nvmet_rdma_alloc_queue(struct nvmet_rdma_device *ndev,
		struct rdma_cm_id *cm_id,
		struct rdma_cm_event *event)
{
	struct nvmet_rdma_queue *queue;
	int ret;

	queue = kzalloc(sizeof(*queue), GFP_KERNEL);
	if (!queue) {
		ret = NVME_RDMA_CM_NO_RSC;
		goto out_reject;
	}

	ret = nvmet_sq_init(&queue->nvme_sq);
	if (ret)
		goto out_free_queue;

	ret = nvmet_rdma_parse_cm_connect_req(&event->param.conn, queue);
	if (ret)
		goto out_destroy_sq;

	/*
	 * Schedules the actual release because calling rdma_destroy_id from
	 * inside a CM callback would trigger a deadlock. (great API design..)
	 */
	INIT_WORK(&queue->release_work, nvmet_rdma_release_queue_work);
	queue->dev = ndev;
	queue->cm_id = cm_id;

	spin_lock_init(&queue->state_lock);
	queue->state = NVMET_RDMA_Q_CONNECTING;
	INIT_LIST_HEAD(&queue->rsp_wait_list);
	INIT_LIST_HEAD(&queue->rsp_wr_wait_list);
	spin_lock_init(&queue->rsp_wr_wait_lock);
	INIT_LIST_HEAD(&queue->free_rsps);
	spin_lock_init(&queue->rsps_lock);

	queue->idx = ida_simple_get(&nvmet_rdma_queue_ida, 0, 0, GFP_KERNEL);
	if (queue->idx < 0) {
		ret = NVME_RDMA_CM_NO_RSC;
		goto out_free_queue;
	}

	ret = nvmet_rdma_alloc_rsps(queue);
	if (ret) {
		ret = NVME_RDMA_CM_NO_RSC;
		goto out_ida_remove;
	}

	if (!ndev->srq) {
		queue->cmds = nvmet_rdma_alloc_cmds(ndev,
				queue->recv_queue_size,
				!queue->host_qid);
		if (IS_ERR(queue->cmds)) {
			ret = NVME_RDMA_CM_NO_RSC;
			goto out_free_responses;
		}
	}

	ret = nvmet_rdma_create_queue_ib(queue);
	if (ret) {
		pr_err("%s: creating RDMA queue failed (%d).\n",
			__func__, ret);
		ret = NVME_RDMA_CM_NO_RSC;
		goto out_free_cmds;
	}

	return queue;

out_free_cmds:
	if (!ndev->srq) {
		nvmet_rdma_free_cmds(queue->dev, queue->cmds,
				queue->recv_queue_size,
				!queue->host_qid);
	}
out_free_responses:
	nvmet_rdma_free_rsps(queue);
out_ida_remove:
	ida_simple_remove(&nvmet_rdma_queue_ida, queue->idx);
out_destroy_sq:
	nvmet_sq_destroy(&queue->nvme_sq);
out_free_queue:
	kfree(queue);
out_reject:
	nvmet_rdma_cm_reject(cm_id, ret);
	return NULL;
}

static void nvmet_rdma_qp_event(struct ib_event *event, void *priv)
{
	struct nvmet_rdma_queue *queue = priv;

	switch (event->event) {
	case IB_EVENT_COMM_EST:
		rdma_notify(queue->cm_id, event->event);
		break;
	default:
		pr_err("received unrecognized IB QP event %d\n", event->event);
		break;
	}
}

static int nvmet_rdma_cm_accept(struct rdma_cm_id *cm_id,
		struct nvmet_rdma_queue *queue,
		struct rdma_conn_param *p)
{
	struct rdma_conn_param  param = { };
	struct nvme_rdma_cm_rep priv = { };
	int ret = -ENOMEM;

	param.rnr_retry_count = 7;
	param.flow_control = 1;
	param.initiator_depth = min_t(u8, p->initiator_depth,
		queue->dev->device->attrs.max_qp_init_rd_atom);
	param.private_data = &priv;
	param.private_data_len = sizeof(priv);
	priv.recfmt = cpu_to_le16(NVME_RDMA_CM_FMT_1_0);
	priv.crqsize = cpu_to_le16(queue->recv_queue_size);

	ret = rdma_accept(cm_id, &param);
	if (ret)
		pr_err("rdma_accept failed (error code = %d)\n", ret);

	return ret;
}

static int nvmet_rdma_queue_connect(struct rdma_cm_id *cm_id,
		struct rdma_cm_event *event)
{
	struct nvmet_rdma_device *ndev;
	struct nvmet_rdma_queue *queue;
	int ret = -EINVAL;

	ndev = nvmet_rdma_find_get_device(cm_id);
	if (!ndev) {
		pr_err("no client data!\n");
		nvmet_rdma_cm_reject(cm_id, NVME_RDMA_CM_NO_RSC);
		return -ECONNREFUSED;
	}

	queue = nvmet_rdma_alloc_queue(ndev, cm_id, event);
	if (!queue) {
		ret = -ENOMEM;
		goto put_device;
	}
	queue->port = cm_id->context;

	ret = nvmet_rdma_cm_accept(cm_id, queue, &event->param.conn);
	if (ret)
		goto release_queue;

	mutex_lock(&nvmet_rdma_queue_mutex);
	list_add_tail(&queue->queue_list, &nvmet_rdma_queue_list);
	mutex_unlock(&nvmet_rdma_queue_mutex);

	return 0;

release_queue:
	nvmet_rdma_free_queue(queue);
put_device:
	kref_put(&ndev->ref, nvmet_rdma_free_dev);

	return ret;
}

static void nvmet_rdma_queue_established(struct nvmet_rdma_queue *queue)
{
	unsigned long flags;

	spin_lock_irqsave(&queue->state_lock, flags);
	if (queue->state != NVMET_RDMA_Q_CONNECTING) {
		pr_warn("trying to establish a connected queue\n");
		goto out_unlock;
	}
	queue->state = NVMET_RDMA_Q_LIVE;

	while (!list_empty(&queue->rsp_wait_list)) {
		struct nvmet_rdma_rsp *cmd;

		cmd = list_first_entry(&queue->rsp_wait_list,
					struct nvmet_rdma_rsp, wait_list);
		list_del(&cmd->wait_list);

		spin_unlock_irqrestore(&queue->state_lock, flags);
		nvmet_rdma_handle_command(queue, cmd);
		spin_lock_irqsave(&queue->state_lock, flags);
	}

out_unlock:
	spin_unlock_irqrestore(&queue->state_lock, flags);
}

static void __nvmet_rdma_queue_disconnect(struct nvmet_rdma_queue *queue)
{
	bool disconnect = false;
	unsigned long flags;

	pr_debug("cm_id= %p queue->state= %d\n", queue->cm_id, queue->state);

	spin_lock_irqsave(&queue->state_lock, flags);
	switch (queue->state) {
	case NVMET_RDMA_Q_CONNECTING:
	case NVMET_RDMA_Q_LIVE:
		queue->state = NVMET_RDMA_Q_DISCONNECTING;
	case NVMET_RDMA_IN_DEVICE_REMOVAL:
		disconnect = true;
		break;
	case NVMET_RDMA_Q_DISCONNECTING:
		break;
	}
	spin_unlock_irqrestore(&queue->state_lock, flags);

	if (disconnect) {
		rdma_disconnect(queue->cm_id);
		ib_drain_qp(queue->cm_id->qp);
		schedule_work(&queue->release_work);
	}
}

static void nvmet_rdma_queue_disconnect(struct nvmet_rdma_queue *queue)
{
	bool disconnect = false;

	mutex_lock(&nvmet_rdma_queue_mutex);
	if (!list_empty(&queue->queue_list)) {
		list_del_init(&queue->queue_list);
		disconnect = true;
	}
	mutex_unlock(&nvmet_rdma_queue_mutex);

	if (disconnect)
		__nvmet_rdma_queue_disconnect(queue);
}

static void nvmet_rdma_queue_connect_fail(struct rdma_cm_id *cm_id,
		struct nvmet_rdma_queue *queue)
{
	WARN_ON_ONCE(queue->state != NVMET_RDMA_Q_CONNECTING);

	pr_err("failed to connect queue\n");
	schedule_work(&queue->release_work);
}

/**
 * nvme_rdma_device_removal() - Handle RDMA device removal
 * @queue:      nvmet rdma queue (cm id qp_context)
 * @addr:	nvmet address (cm_id context)
 *
 * DEVICE_REMOVAL event notifies us that the RDMA device is about
 * to unplug so we should take care of destroying our RDMA resources.
 * This event will be generated for each allocated cm_id.
 *
 * Note that this event can be generated on a normal queue cm_id
 * and/or a device bound listener cm_id (where in this case
 * queue will be null).
 *
 * we claim ownership on destroying the cm_id. For queues we move
 * the queue state to NVMET_RDMA_IN_DEVICE_REMOVAL and for port
 * we nullify the priv to prevent double cm_id destruction and destroying
 * the cm_id implicitely by returning a non-zero rc to the callout.
 */
static int nvmet_rdma_device_removal(struct rdma_cm_id *cm_id,
		struct nvmet_rdma_queue *queue)
{
	unsigned long flags;

	if (!queue) {
		struct nvmet_port *port = cm_id->context;

		/*
		 * This is a listener cm_id. Make sure that
		 * future remove_port won't invoke a double
		 * cm_id destroy. use atomic xchg to make sure
		 * we don't compete with remove_port.
		 */
		if (xchg(&port->priv, NULL) != cm_id)
			return 0;
	} else {
		/*
		 * This is a queue cm_id. Make sure that
		 * release queue will not destroy the cm_id
		 * and schedule all ctrl queues removal (only
		 * if the queue is not disconnecting already).
		 */
		spin_lock_irqsave(&queue->state_lock, flags);
		if (queue->state != NVMET_RDMA_Q_DISCONNECTING)
			queue->state = NVMET_RDMA_IN_DEVICE_REMOVAL;
		spin_unlock_irqrestore(&queue->state_lock, flags);
		nvmet_rdma_queue_disconnect(queue);
		flush_scheduled_work();
	}

	/*
	 * We need to return 1 so that the core will destroy
	 * it's own ID.  What a great API design..
	 */
	return 1;
}

static int nvmet_rdma_cm_handler(struct rdma_cm_id *cm_id,
		struct rdma_cm_event *event)
{
	struct nvmet_rdma_queue *queue = NULL;
	int ret = 0;

	if (cm_id->qp)
		queue = cm_id->qp->qp_context;

	pr_debug("%s (%d): status %d id %p\n",
		rdma_event_msg(event->event), event->event,
		event->status, cm_id);

	switch (event->event) {
	case RDMA_CM_EVENT_CONNECT_REQUEST:
		ret = nvmet_rdma_queue_connect(cm_id, event);
		break;
	case RDMA_CM_EVENT_ESTABLISHED:
		nvmet_rdma_queue_established(queue);
		break;
	case RDMA_CM_EVENT_ADDR_CHANGE:
	case RDMA_CM_EVENT_DISCONNECTED:
	case RDMA_CM_EVENT_TIMEWAIT_EXIT:
		nvmet_rdma_queue_disconnect(queue);
		break;
	case RDMA_CM_EVENT_DEVICE_REMOVAL:
		ret = nvmet_rdma_device_removal(cm_id, queue);
		break;
	case RDMA_CM_EVENT_REJECTED:
	case RDMA_CM_EVENT_UNREACHABLE:
	case RDMA_CM_EVENT_CONNECT_ERROR:
		nvmet_rdma_queue_connect_fail(cm_id, queue);
		break;
	default:
		pr_err("received unrecognized RDMA CM event %d\n",
			event->event);
		break;
	}

	return ret;
}

static void nvmet_rdma_delete_ctrl(struct nvmet_ctrl *ctrl)
{
	struct nvmet_rdma_queue *queue;

restart:
	mutex_lock(&nvmet_rdma_queue_mutex);
	list_for_each_entry(queue, &nvmet_rdma_queue_list, queue_list) {
		if (queue->nvme_sq.ctrl == ctrl) {
			list_del_init(&queue->queue_list);
			mutex_unlock(&nvmet_rdma_queue_mutex);

			__nvmet_rdma_queue_disconnect(queue);
			goto restart;
		}
	}
	mutex_unlock(&nvmet_rdma_queue_mutex);
}

static int nvmet_rdma_add_port(struct nvmet_port *port)
{
	struct rdma_cm_id *cm_id;
	struct sockaddr_in addr_in;
	u16 port_in;
	int ret;

	switch (port->disc_addr.adrfam) {
	case NVMF_ADDR_FAMILY_IP4:
		break;
	default:
		pr_err("address family %d not supported\n",
				port->disc_addr.adrfam);
		return -EINVAL;
	}

	ret = kstrtou16(port->disc_addr.trsvcid, 0, &port_in);
	if (ret)
		return ret;

	addr_in.sin_family = AF_INET;
	addr_in.sin_addr.s_addr = in_aton(port->disc_addr.traddr);
	addr_in.sin_port = htons(port_in);

	cm_id = rdma_create_id(&init_net, nvmet_rdma_cm_handler, port,
			RDMA_PS_TCP, IB_QPT_RC);
	if (IS_ERR(cm_id)) {
		pr_err("CM ID creation failed\n");
		return PTR_ERR(cm_id);
	}

	ret = rdma_bind_addr(cm_id, (struct sockaddr *)&addr_in);
	if (ret) {
		pr_err("binding CM ID to %pISpc failed (%d)\n", &addr_in, ret);
		goto out_destroy_id;
	}

	ret = rdma_listen(cm_id, 128);
	if (ret) {
		pr_err("listening to %pISpc failed (%d)\n", &addr_in, ret);
		goto out_destroy_id;
	}

	pr_info("enabling port %d (%pISpc)\n",
		le16_to_cpu(port->disc_addr.portid), &addr_in);
	port->priv = cm_id;
	return 0;

out_destroy_id:
	rdma_destroy_id(cm_id);
	return ret;
}

static void nvmet_rdma_remove_port(struct nvmet_port *port)
{
	struct rdma_cm_id *cm_id = xchg(&port->priv, NULL);

	if (cm_id)
		rdma_destroy_id(cm_id);
}

static struct nvmet_fabrics_ops nvmet_rdma_ops = {
	.owner			= THIS_MODULE,
	.type			= NVMF_TRTYPE_RDMA,
	.sqe_inline_size	= NVMET_RDMA_INLINE_DATA_SIZE,
	.msdbd			= 1,
	.has_keyed_sgls		= 1,
	.add_port		= nvmet_rdma_add_port,
	.remove_port		= nvmet_rdma_remove_port,
	.queue_response		= nvmet_rdma_queue_response,
	.delete_ctrl		= nvmet_rdma_delete_ctrl,
};

static int __init nvmet_rdma_init(void)
{
	return nvmet_register_transport(&nvmet_rdma_ops);
}

static void __exit nvmet_rdma_exit(void)
{
	struct nvmet_rdma_queue *queue;

	nvmet_unregister_transport(&nvmet_rdma_ops);

	flush_scheduled_work();

	mutex_lock(&nvmet_rdma_queue_mutex);
	while ((queue = list_first_entry_or_null(&nvmet_rdma_queue_list,
			struct nvmet_rdma_queue, queue_list))) {
		list_del_init(&queue->queue_list);

		mutex_unlock(&nvmet_rdma_queue_mutex);
		__nvmet_rdma_queue_disconnect(queue);
		mutex_lock(&nvmet_rdma_queue_mutex);
	}
	mutex_unlock(&nvmet_rdma_queue_mutex);

	flush_scheduled_work();
	ida_destroy(&nvmet_rdma_queue_ida);
}

module_init(nvmet_rdma_init);
module_exit(nvmet_rdma_exit);

MODULE_LICENSE("GPL v2");
MODULE_ALIAS("nvmet-transport-1"); /* 1 == NVMF_TRTYPE_RDMA */<|MERGE_RESOLUTION|>--- conflicted
+++ resolved
@@ -982,11 +982,7 @@
 
 	nvmet_rdma_free_queue(queue);
 
-<<<<<<< HEAD
-	if (queue->state != NVMET_RDMA_IN_DEVICE_REMOVAL)
-=======
 	if (state != NVMET_RDMA_IN_DEVICE_REMOVAL)
->>>>>>> 08895a8b
 		rdma_destroy_id(cm_id);
 
 	kref_put(&dev->ref, nvmet_rdma_free_dev);
