/*
 * firmware_class.c - Multi purpose firmware loading support
 *
 * Copyright (c) 2003 Manuel Estrada Sainz
 *
 * Please see Documentation/firmware_class/ for more information.
 *
 */

#define pr_fmt(fmt) KBUILD_MODNAME ": " fmt

#include <linux/capability.h>
#include <linux/device.h>
#include <linux/module.h>
#include <linux/init.h>
#include <linux/timer.h>
#include <linux/vmalloc.h>
#include <linux/interrupt.h>
#include <linux/bitops.h>
#include <linux/mutex.h>
#include <linux/workqueue.h>
#include <linux/highmem.h>
#include <linux/firmware.h>
#include <linux/slab.h>
#include <linux/sched.h>
#include <linux/file.h>
#include <linux/list.h>
#include <linux/fs.h>
#include <linux/async.h>
#include <linux/pm.h>
#include <linux/suspend.h>
#include <linux/syscore_ops.h>
#include <linux/reboot.h>
#include <linux/security.h>

#include <generated/utsrelease.h>

#include "base.h"

MODULE_AUTHOR("Manuel Estrada Sainz");
MODULE_DESCRIPTION("Multi purpose firmware loading support");
MODULE_LICENSE("GPL");

/* Builtin firmware support */

#ifdef CONFIG_FW_LOADER

extern struct builtin_fw __start_builtin_fw[];
extern struct builtin_fw __end_builtin_fw[];

static bool fw_get_builtin_firmware(struct firmware *fw, const char *name,
				    void *buf, size_t size)
{
	struct builtin_fw *b_fw;

	for (b_fw = __start_builtin_fw; b_fw != __end_builtin_fw; b_fw++) {
		if (strcmp(name, b_fw->name) == 0) {
			fw->size = b_fw->size;
			fw->data = b_fw->data;

			if (buf && fw->size <= size)
				memcpy(buf, fw->data, fw->size);
			return true;
		}
	}

	return false;
}

static bool fw_is_builtin_firmware(const struct firmware *fw)
{
	struct builtin_fw *b_fw;

	for (b_fw = __start_builtin_fw; b_fw != __end_builtin_fw; b_fw++)
		if (fw->data == b_fw->data)
			return true;

	return false;
}

#else /* Module case - no builtin firmware support */

static inline bool fw_get_builtin_firmware(struct firmware *fw,
					   const char *name, void *buf,
					   size_t size)
{
	return false;
}

static inline bool fw_is_builtin_firmware(const struct firmware *fw)
{
	return false;
}
#endif

enum fw_status {
	FW_STATUS_UNKNOWN,
	FW_STATUS_LOADING,
	FW_STATUS_DONE,
	FW_STATUS_ABORTED,
};

static int loading_timeout = 60;	/* In seconds */

static inline long firmware_loading_timeout(void)
{
	return loading_timeout > 0 ? loading_timeout * HZ : MAX_JIFFY_OFFSET;
}

/*
 * Concurrent request_firmware() for the same firmware need to be
 * serialized.  struct fw_state is simple state machine which hold the
 * state of the firmware loading.
 */
struct fw_state {
	struct completion completion;
	enum fw_status status;
};

static void fw_state_init(struct fw_state *fw_st)
{
	init_completion(&fw_st->completion);
	fw_st->status = FW_STATUS_UNKNOWN;
}

static inline bool __fw_state_is_done(enum fw_status status)
{
	return status == FW_STATUS_DONE || status == FW_STATUS_ABORTED;
}

static int __fw_state_wait_common(struct fw_state *fw_st, long timeout)
{
	long ret;

	ret = wait_for_completion_killable_timeout(&fw_st->completion, timeout);
	if (ret != 0 && fw_st->status == FW_STATUS_ABORTED)
		return -ENOENT;
	if (!ret)
		return -ETIMEDOUT;

	return ret < 0 ? ret : 0;
}

static void __fw_state_set(struct fw_state *fw_st,
			   enum fw_status status)
{
	WRITE_ONCE(fw_st->status, status);

	if (status == FW_STATUS_DONE || status == FW_STATUS_ABORTED)
		complete_all(&fw_st->completion);
}

#define fw_state_start(fw_st)					\
	__fw_state_set(fw_st, FW_STATUS_LOADING)
#define fw_state_done(fw_st)					\
	__fw_state_set(fw_st, FW_STATUS_DONE)
#define fw_state_aborted(fw_st)					\
	__fw_state_set(fw_st, FW_STATUS_ABORTED)
#define fw_state_wait(fw_st)					\
	__fw_state_wait_common(fw_st, MAX_SCHEDULE_TIMEOUT)

static int __fw_state_check(struct fw_state *fw_st, enum fw_status status)
{
	return fw_st->status == status;
}

#define fw_state_is_aborted(fw_st)				\
	__fw_state_check(fw_st, FW_STATUS_ABORTED)

#ifdef CONFIG_FW_LOADER_USER_HELPER

#define fw_state_aborted(fw_st)					\
	__fw_state_set(fw_st, FW_STATUS_ABORTED)
#define fw_state_is_done(fw_st)					\
	__fw_state_check(fw_st, FW_STATUS_DONE)
#define fw_state_is_loading(fw_st)				\
	__fw_state_check(fw_st, FW_STATUS_LOADING)
#define fw_state_wait_timeout(fw_st, timeout)			\
	__fw_state_wait_common(fw_st, timeout)

#endif /* CONFIG_FW_LOADER_USER_HELPER */

/* firmware behavior options */
#define FW_OPT_UEVENT	(1U << 0)
#define FW_OPT_NOWAIT	(1U << 1)
#ifdef CONFIG_FW_LOADER_USER_HELPER
#define FW_OPT_USERHELPER	(1U << 2)
#else
#define FW_OPT_USERHELPER	0
#endif
#ifdef CONFIG_FW_LOADER_USER_HELPER_FALLBACK
#define FW_OPT_FALLBACK		FW_OPT_USERHELPER
#else
#define FW_OPT_FALLBACK		0
#endif
#define FW_OPT_NO_WARN	(1U << 3)
#define FW_OPT_NOCACHE	(1U << 4)

struct firmware_cache {
	/* firmware_buf instance will be added into the below list */
	spinlock_t lock;
	struct list_head head;
	int state;

#ifdef CONFIG_PM_SLEEP
	/*
	 * Names of firmware images which have been cached successfully
	 * will be added into the below list so that device uncache
	 * helper can trace which firmware images have been cached
	 * before.
	 */
	spinlock_t name_lock;
	struct list_head fw_names;

	struct delayed_work work;

	struct notifier_block   pm_notify;
#endif
};

struct firmware_buf {
	struct kref ref;
	struct list_head list;
	struct firmware_cache *fwc;
	struct fw_state fw_st;
	void *data;
	size_t size;
	size_t allocated_size;
#ifdef CONFIG_FW_LOADER_USER_HELPER
	bool is_paged_buf;
	bool need_uevent;
	struct page **pages;
	int nr_pages;
	int page_array_size;
	struct list_head pending_list;
#endif
	const char *fw_id;
};

struct fw_cache_entry {
	struct list_head list;
	const char *name;
};

struct fw_name_devm {
	unsigned long magic;
	const char *name;
};

#define to_fwbuf(d) container_of(d, struct firmware_buf, ref)

#define	FW_LOADER_NO_CACHE	0
#define	FW_LOADER_START_CACHE	1

static int fw_cache_piggyback_on_request(const char *name);

/* fw_lock could be moved to 'struct firmware_priv' but since it is just
 * guarding for corner cases a global lock should be OK */
static DEFINE_MUTEX(fw_lock);

static struct firmware_cache fw_cache;

static struct firmware_buf *__allocate_fw_buf(const char *fw_name,
					      struct firmware_cache *fwc,
					      void *dbuf, size_t size)
{
	struct firmware_buf *buf;

	buf = kzalloc(sizeof(*buf), GFP_ATOMIC);
	if (!buf)
		return NULL;

	buf->fw_id = kstrdup_const(fw_name, GFP_ATOMIC);
	if (!buf->fw_id) {
		kfree(buf);
		return NULL;
	}

	kref_init(&buf->ref);
	buf->fwc = fwc;
	buf->data = dbuf;
	buf->allocated_size = size;
	fw_state_init(&buf->fw_st);
	INIT_LIST_HEAD(&buf->list);
#ifdef CONFIG_FW_LOADER_USER_HELPER
	INIT_LIST_HEAD(&buf->pending_list);
#endif

	pr_debug("%s: fw-%s buf=%p\n", __func__, fw_name, buf);

	return buf;
}

static struct firmware_buf *__fw_lookup_buf(const char *fw_name)
{
	struct firmware_buf *tmp;
	struct firmware_cache *fwc = &fw_cache;

	list_for_each_entry(tmp, &fwc->head, list)
		if (!strcmp(tmp->fw_id, fw_name))
			return tmp;
	return NULL;
}

/* Returns 1 for batching firmware requests with the same name */
static int fw_lookup_and_allocate_buf(const char *fw_name,
				      struct firmware_cache *fwc,
				      struct firmware_buf **buf, void *dbuf,
				      size_t size, unsigned int opt_flags)
{
	struct firmware_buf *tmp;

	spin_lock(&fwc->lock);
<<<<<<< HEAD
	if (!(opt_flags & FW_OPT_NOCACHE)) {
		tmp = __fw_lookup_buf(fw_name);
		if (tmp) {
			kref_get(&tmp->ref);
			spin_unlock(&fwc->lock);
			*buf = tmp;
			return 1;
		}
=======
	tmp = __fw_lookup_buf(fw_name);
	if (tmp) {
		kref_get(&tmp->ref);
		spin_unlock(&fwc->lock);
		*buf = tmp;
		pr_debug("batched request - sharing the same struct firmware_buf and lookup for multiple requests\n");
		return 1;
>>>>>>> 2bd6bf03
	}
	tmp = __allocate_fw_buf(fw_name, fwc, dbuf, size);
	if (tmp && !(opt_flags & FW_OPT_NOCACHE))
		list_add(&tmp->list, &fwc->head);
	spin_unlock(&fwc->lock);

	*buf = tmp;

	return tmp ? 0 : -ENOMEM;
}

static void __fw_free_buf(struct kref *ref)
	__releases(&fwc->lock)
{
	struct firmware_buf *buf = to_fwbuf(ref);
	struct firmware_cache *fwc = buf->fwc;

	pr_debug("%s: fw-%s buf=%p data=%p size=%u\n",
		 __func__, buf->fw_id, buf, buf->data,
		 (unsigned int)buf->size);

	list_del(&buf->list);
#ifdef CONFIG_FW_LOADER_USER_HELPER
	list_del(&buf->pending_list);
#endif
	spin_unlock(&fwc->lock);

#ifdef CONFIG_FW_LOADER_USER_HELPER
	if (buf->is_paged_buf) {
		int i;
		vunmap(buf->data);
		for (i = 0; i < buf->nr_pages; i++)
			__free_page(buf->pages[i]);
		vfree(buf->pages);
	} else
#endif
	if (!buf->allocated_size)
		vfree(buf->data);
	kfree_const(buf->fw_id);
	kfree(buf);
}

static void fw_free_buf(struct firmware_buf *buf)
{
	struct firmware_cache *fwc = buf->fwc;
	spin_lock(&fwc->lock);
	if (!kref_put(&buf->ref, __fw_free_buf))
		spin_unlock(&fwc->lock);
}

/* direct firmware loading support */
static char fw_path_para[256];
static const char * const fw_path[] = {
	fw_path_para,
	"/lib/firmware/updates/" UTS_RELEASE,
	"/lib/firmware/updates",
	"/lib/firmware/" UTS_RELEASE,
	"/lib/firmware"
};

/*
 * Typical usage is that passing 'firmware_class.path=$CUSTOMIZED_PATH'
 * from kernel command line because firmware_class is generally built in
 * kernel instead of module.
 */
module_param_string(path, fw_path_para, sizeof(fw_path_para), 0644);
MODULE_PARM_DESC(path, "customized firmware image search path with a higher priority than default path");

static int
fw_get_filesystem_firmware(struct device *device, struct firmware_buf *buf)
{
	loff_t size;
	int i, len;
	int rc = -ENOENT;
	char *path;
	enum kernel_read_file_id id = READING_FIRMWARE;
	size_t msize = INT_MAX;

	/* Already populated data member means we're loading into a buffer */
	if (buf->data) {
		id = READING_FIRMWARE_PREALLOC_BUFFER;
		msize = buf->allocated_size;
	}

	path = __getname();
	if (!path)
		return -ENOMEM;

	for (i = 0; i < ARRAY_SIZE(fw_path); i++) {
		/* skip the unset customized path */
		if (!fw_path[i][0])
			continue;

		len = snprintf(path, PATH_MAX, "%s/%s",
			       fw_path[i], buf->fw_id);
		if (len >= PATH_MAX) {
			rc = -ENAMETOOLONG;
			break;
		}

		buf->size = 0;
		rc = kernel_read_file_from_path(path, &buf->data, &size, msize,
						id);
		if (rc) {
			if (rc == -ENOENT)
				dev_dbg(device, "loading %s failed with error %d\n",
					 path, rc);
			else
				dev_warn(device, "loading %s failed with error %d\n",
					 path, rc);
			continue;
		}
		dev_dbg(device, "direct-loading %s\n", buf->fw_id);
		buf->size = size;
		fw_state_done(&buf->fw_st);
		break;
	}
	__putname(path);

	return rc;
}

/* firmware holds the ownership of pages */
static void firmware_free_data(const struct firmware *fw)
{
	/* Loaded directly? */
	if (!fw->priv) {
		vfree(fw->data);
		return;
	}
	fw_free_buf(fw->priv);
}

/* store the pages buffer info firmware from buf */
static void fw_set_page_data(struct firmware_buf *buf, struct firmware *fw)
{
	fw->priv = buf;
#ifdef CONFIG_FW_LOADER_USER_HELPER
	fw->pages = buf->pages;
#endif
	fw->size = buf->size;
	fw->data = buf->data;

	pr_debug("%s: fw-%s buf=%p data=%p size=%u\n",
		 __func__, buf->fw_id, buf, buf->data,
		 (unsigned int)buf->size);
}

#ifdef CONFIG_PM_SLEEP
static void fw_name_devm_release(struct device *dev, void *res)
{
	struct fw_name_devm *fwn = res;

	if (fwn->magic == (unsigned long)&fw_cache)
		pr_debug("%s: fw_name-%s devm-%p released\n",
				__func__, fwn->name, res);
	kfree_const(fwn->name);
}

static int fw_devm_match(struct device *dev, void *res,
		void *match_data)
{
	struct fw_name_devm *fwn = res;

	return (fwn->magic == (unsigned long)&fw_cache) &&
		!strcmp(fwn->name, match_data);
}

static struct fw_name_devm *fw_find_devm_name(struct device *dev,
		const char *name)
{
	struct fw_name_devm *fwn;

	fwn = devres_find(dev, fw_name_devm_release,
			  fw_devm_match, (void *)name);
	return fwn;
}

/* add firmware name into devres list */
static int fw_add_devm_name(struct device *dev, const char *name)
{
	struct fw_name_devm *fwn;

	fwn = fw_find_devm_name(dev, name);
	if (fwn)
		return 1;

	fwn = devres_alloc(fw_name_devm_release, sizeof(struct fw_name_devm),
			   GFP_KERNEL);
	if (!fwn)
		return -ENOMEM;
	fwn->name = kstrdup_const(name, GFP_KERNEL);
	if (!fwn->name) {
		devres_free(fwn);
		return -ENOMEM;
	}

	fwn->magic = (unsigned long)&fw_cache;
	devres_add(dev, fwn);

	return 0;
}
#else
static int fw_add_devm_name(struct device *dev, const char *name)
{
	return 0;
}
#endif

static int assign_firmware_buf(struct firmware *fw, struct device *device,
			       unsigned int opt_flags)
{
	struct firmware_buf *buf = fw->priv;

	mutex_lock(&fw_lock);
	if (!buf->size || fw_state_is_aborted(&buf->fw_st)) {
		mutex_unlock(&fw_lock);
		return -ENOENT;
	}

	/*
	 * add firmware name into devres list so that we can auto cache
	 * and uncache firmware for device.
	 *
	 * device may has been deleted already, but the problem
	 * should be fixed in devres or driver core.
	 */
	/* don't cache firmware handled without uevent */
	if (device && (opt_flags & FW_OPT_UEVENT) &&
	    !(opt_flags & FW_OPT_NOCACHE))
		fw_add_devm_name(device, buf->fw_id);

	/*
	 * After caching firmware image is started, let it piggyback
	 * on request firmware.
	 */
	if (!(opt_flags & FW_OPT_NOCACHE) &&
	    buf->fwc->state == FW_LOADER_START_CACHE) {
		if (fw_cache_piggyback_on_request(buf->fw_id))
			kref_get(&buf->ref);
	}

	/* pass the pages buffer to driver at the last minute */
	fw_set_page_data(buf, fw);
	mutex_unlock(&fw_lock);
	return 0;
}

/*
 * user-mode helper code
 */
#ifdef CONFIG_FW_LOADER_USER_HELPER
struct firmware_priv {
	bool nowait;
	struct device dev;
	struct firmware_buf *buf;
	struct firmware *fw;
};

static struct firmware_priv *to_firmware_priv(struct device *dev)
{
	return container_of(dev, struct firmware_priv, dev);
}

static void __fw_load_abort(struct firmware_buf *buf)
{
	/*
	 * There is a small window in which user can write to 'loading'
	 * between loading done and disappearance of 'loading'
	 */
	if (fw_state_is_done(&buf->fw_st))
		return;

	list_del_init(&buf->pending_list);
	fw_state_aborted(&buf->fw_st);
}

static void fw_load_abort(struct firmware_priv *fw_priv)
{
	struct firmware_buf *buf = fw_priv->buf;

	__fw_load_abort(buf);
}

static LIST_HEAD(pending_fw_head);

static void kill_pending_fw_fallback_reqs(bool only_kill_custom)
{
	struct firmware_buf *buf;
	struct firmware_buf *next;

	mutex_lock(&fw_lock);
	list_for_each_entry_safe(buf, next, &pending_fw_head, pending_list) {
		if (!buf->need_uevent || !only_kill_custom)
			 __fw_load_abort(buf);
	}
	mutex_unlock(&fw_lock);
}

static ssize_t timeout_show(struct class *class, struct class_attribute *attr,
			    char *buf)
{
	return sprintf(buf, "%d\n", loading_timeout);
}

/**
 * firmware_timeout_store - set number of seconds to wait for firmware
 * @class: device class pointer
 * @attr: device attribute pointer
 * @buf: buffer to scan for timeout value
 * @count: number of bytes in @buf
 *
 *	Sets the number of seconds to wait for the firmware.  Once
 *	this expires an error will be returned to the driver and no
 *	firmware will be provided.
 *
 *	Note: zero means 'wait forever'.
 **/
static ssize_t timeout_store(struct class *class, struct class_attribute *attr,
			     const char *buf, size_t count)
{
	loading_timeout = simple_strtol(buf, NULL, 10);
	if (loading_timeout < 0)
		loading_timeout = 0;

	return count;
}
static CLASS_ATTR_RW(timeout);

static struct attribute *firmware_class_attrs[] = {
	&class_attr_timeout.attr,
	NULL,
};
ATTRIBUTE_GROUPS(firmware_class);

static void fw_dev_release(struct device *dev)
{
	struct firmware_priv *fw_priv = to_firmware_priv(dev);

	kfree(fw_priv);
}

static int do_firmware_uevent(struct firmware_priv *fw_priv, struct kobj_uevent_env *env)
{
	if (add_uevent_var(env, "FIRMWARE=%s", fw_priv->buf->fw_id))
		return -ENOMEM;
	if (add_uevent_var(env, "TIMEOUT=%i", loading_timeout))
		return -ENOMEM;
	if (add_uevent_var(env, "ASYNC=%d", fw_priv->nowait))
		return -ENOMEM;

	return 0;
}

static int firmware_uevent(struct device *dev, struct kobj_uevent_env *env)
{
	struct firmware_priv *fw_priv = to_firmware_priv(dev);
	int err = 0;

	mutex_lock(&fw_lock);
	if (fw_priv->buf)
		err = do_firmware_uevent(fw_priv, env);
	mutex_unlock(&fw_lock);
	return err;
}

static struct class firmware_class = {
	.name		= "firmware",
	.class_groups	= firmware_class_groups,
	.dev_uevent	= firmware_uevent,
	.dev_release	= fw_dev_release,
};

static ssize_t firmware_loading_show(struct device *dev,
				     struct device_attribute *attr, char *buf)
{
	struct firmware_priv *fw_priv = to_firmware_priv(dev);
	int loading = 0;

	mutex_lock(&fw_lock);
	if (fw_priv->buf)
		loading = fw_state_is_loading(&fw_priv->buf->fw_st);
	mutex_unlock(&fw_lock);

	return sprintf(buf, "%d\n", loading);
}

/* Some architectures don't have PAGE_KERNEL_RO */
#ifndef PAGE_KERNEL_RO
#define PAGE_KERNEL_RO PAGE_KERNEL
#endif

/* one pages buffer should be mapped/unmapped only once */
static int fw_map_pages_buf(struct firmware_buf *buf)
{
	if (!buf->is_paged_buf)
		return 0;

	vunmap(buf->data);
	buf->data = vmap(buf->pages, buf->nr_pages, 0, PAGE_KERNEL_RO);
	if (!buf->data)
		return -ENOMEM;
	return 0;
}

/**
 * firmware_loading_store - set value in the 'loading' control file
 * @dev: device pointer
 * @attr: device attribute pointer
 * @buf: buffer to scan for loading control value
 * @count: number of bytes in @buf
 *
 *	The relevant values are:
 *
 *	 1: Start a load, discarding any previous partial load.
 *	 0: Conclude the load and hand the data to the driver code.
 *	-1: Conclude the load with an error and discard any written data.
 **/
static ssize_t firmware_loading_store(struct device *dev,
				      struct device_attribute *attr,
				      const char *buf, size_t count)
{
	struct firmware_priv *fw_priv = to_firmware_priv(dev);
	struct firmware_buf *fw_buf;
	ssize_t written = count;
	int loading = simple_strtol(buf, NULL, 10);
	int i;

	mutex_lock(&fw_lock);
	fw_buf = fw_priv->buf;
	if (fw_state_is_aborted(&fw_buf->fw_st))
		goto out;

	switch (loading) {
	case 1:
		/* discarding any previous partial load */
		if (!fw_state_is_done(&fw_buf->fw_st)) {
			for (i = 0; i < fw_buf->nr_pages; i++)
				__free_page(fw_buf->pages[i]);
			vfree(fw_buf->pages);
			fw_buf->pages = NULL;
			fw_buf->page_array_size = 0;
			fw_buf->nr_pages = 0;
			fw_state_start(&fw_buf->fw_st);
		}
		break;
	case 0:
		if (fw_state_is_loading(&fw_buf->fw_st)) {
			int rc;

			/*
			 * Several loading requests may be pending on
			 * one same firmware buf, so let all requests
			 * see the mapped 'buf->data' once the loading
			 * is completed.
			 * */
			rc = fw_map_pages_buf(fw_buf);
			if (rc)
				dev_err(dev, "%s: map pages failed\n",
					__func__);
			else
				rc = security_kernel_post_read_file(NULL,
						fw_buf->data, fw_buf->size,
						READING_FIRMWARE);

			/*
			 * Same logic as fw_load_abort, only the DONE bit
			 * is ignored and we set ABORT only on failure.
			 */
			list_del_init(&fw_buf->pending_list);
			if (rc) {
				fw_state_aborted(&fw_buf->fw_st);
				written = rc;
			} else {
				fw_state_done(&fw_buf->fw_st);
			}
			break;
		}
		/* fallthrough */
	default:
		dev_err(dev, "%s: unexpected value (%d)\n", __func__, loading);
		/* fallthrough */
	case -1:
		fw_load_abort(fw_priv);
		break;
	}
out:
	mutex_unlock(&fw_lock);
	return written;
}

static DEVICE_ATTR(loading, 0644, firmware_loading_show, firmware_loading_store);

static void firmware_rw_buf(struct firmware_buf *buf, char *buffer,
			   loff_t offset, size_t count, bool read)
{
	if (read)
		memcpy(buffer, buf->data + offset, count);
	else
		memcpy(buf->data + offset, buffer, count);
}

static void firmware_rw(struct firmware_buf *buf, char *buffer,
			loff_t offset, size_t count, bool read)
{
	while (count) {
		void *page_data;
		int page_nr = offset >> PAGE_SHIFT;
		int page_ofs = offset & (PAGE_SIZE-1);
		int page_cnt = min_t(size_t, PAGE_SIZE - page_ofs, count);

		page_data = kmap(buf->pages[page_nr]);

		if (read)
			memcpy(buffer, page_data + page_ofs, page_cnt);
		else
			memcpy(page_data + page_ofs, buffer, page_cnt);

		kunmap(buf->pages[page_nr]);
		buffer += page_cnt;
		offset += page_cnt;
		count -= page_cnt;
	}
}

static ssize_t firmware_data_read(struct file *filp, struct kobject *kobj,
				  struct bin_attribute *bin_attr,
				  char *buffer, loff_t offset, size_t count)
{
	struct device *dev = kobj_to_dev(kobj);
	struct firmware_priv *fw_priv = to_firmware_priv(dev);
	struct firmware_buf *buf;
	ssize_t ret_count;

	mutex_lock(&fw_lock);
	buf = fw_priv->buf;
	if (!buf || fw_state_is_done(&buf->fw_st)) {
		ret_count = -ENODEV;
		goto out;
	}
	if (offset > buf->size) {
		ret_count = 0;
		goto out;
	}
	if (count > buf->size - offset)
		count = buf->size - offset;

	ret_count = count;

	if (buf->data)
		firmware_rw_buf(buf, buffer, offset, count, true);
	else
		firmware_rw(buf, buffer, offset, count, true);

out:
	mutex_unlock(&fw_lock);
	return ret_count;
}

static int fw_realloc_buffer(struct firmware_priv *fw_priv, int min_size)
{
	struct firmware_buf *buf = fw_priv->buf;
	int pages_needed = PAGE_ALIGN(min_size) >> PAGE_SHIFT;

	/* If the array of pages is too small, grow it... */
	if (buf->page_array_size < pages_needed) {
		int new_array_size = max(pages_needed,
					 buf->page_array_size * 2);
		struct page **new_pages;

		new_pages = vmalloc(new_array_size * sizeof(void *));
		if (!new_pages) {
			fw_load_abort(fw_priv);
			return -ENOMEM;
		}
		memcpy(new_pages, buf->pages,
		       buf->page_array_size * sizeof(void *));
		memset(&new_pages[buf->page_array_size], 0, sizeof(void *) *
		       (new_array_size - buf->page_array_size));
		vfree(buf->pages);
		buf->pages = new_pages;
		buf->page_array_size = new_array_size;
	}

	while (buf->nr_pages < pages_needed) {
		buf->pages[buf->nr_pages] =
			alloc_page(GFP_KERNEL | __GFP_HIGHMEM);

		if (!buf->pages[buf->nr_pages]) {
			fw_load_abort(fw_priv);
			return -ENOMEM;
		}
		buf->nr_pages++;
	}
	return 0;
}

/**
 * firmware_data_write - write method for firmware
 * @filp: open sysfs file
 * @kobj: kobject for the device
 * @bin_attr: bin_attr structure
 * @buffer: buffer being written
 * @offset: buffer offset for write in total data store area
 * @count: buffer size
 *
 *	Data written to the 'data' attribute will be later handed to
 *	the driver as a firmware image.
 **/
static ssize_t firmware_data_write(struct file *filp, struct kobject *kobj,
				   struct bin_attribute *bin_attr,
				   char *buffer, loff_t offset, size_t count)
{
	struct device *dev = kobj_to_dev(kobj);
	struct firmware_priv *fw_priv = to_firmware_priv(dev);
	struct firmware_buf *buf;
	ssize_t retval;

	if (!capable(CAP_SYS_RAWIO))
		return -EPERM;

	mutex_lock(&fw_lock);
	buf = fw_priv->buf;
	if (!buf || fw_state_is_done(&buf->fw_st)) {
		retval = -ENODEV;
		goto out;
	}

	if (buf->data) {
		if (offset + count > buf->allocated_size) {
			retval = -ENOMEM;
			goto out;
		}
		firmware_rw_buf(buf, buffer, offset, count, false);
		retval = count;
	} else {
		retval = fw_realloc_buffer(fw_priv, offset + count);
		if (retval)
			goto out;

		retval = count;
		firmware_rw(buf, buffer, offset, count, false);
	}

	buf->size = max_t(size_t, offset + count, buf->size);
out:
	mutex_unlock(&fw_lock);
	return retval;
}

static struct bin_attribute firmware_attr_data = {
	.attr = { .name = "data", .mode = 0644 },
	.size = 0,
	.read = firmware_data_read,
	.write = firmware_data_write,
};

static struct attribute *fw_dev_attrs[] = {
	&dev_attr_loading.attr,
	NULL
};

static struct bin_attribute *fw_dev_bin_attrs[] = {
	&firmware_attr_data,
	NULL
};

static const struct attribute_group fw_dev_attr_group = {
	.attrs = fw_dev_attrs,
	.bin_attrs = fw_dev_bin_attrs,
};

static const struct attribute_group *fw_dev_attr_groups[] = {
	&fw_dev_attr_group,
	NULL
};

static struct firmware_priv *
fw_create_instance(struct firmware *firmware, const char *fw_name,
		   struct device *device, unsigned int opt_flags)
{
	struct firmware_priv *fw_priv;
	struct device *f_dev;

	fw_priv = kzalloc(sizeof(*fw_priv), GFP_KERNEL);
	if (!fw_priv) {
		fw_priv = ERR_PTR(-ENOMEM);
		goto exit;
	}

	fw_priv->nowait = !!(opt_flags & FW_OPT_NOWAIT);
	fw_priv->fw = firmware;
	f_dev = &fw_priv->dev;

	device_initialize(f_dev);
	dev_set_name(f_dev, "%s", fw_name);
	f_dev->parent = device;
	f_dev->class = &firmware_class;
	f_dev->groups = fw_dev_attr_groups;
exit:
	return fw_priv;
}

/* load a firmware via user helper */
static int _request_firmware_load(struct firmware_priv *fw_priv,
				  unsigned int opt_flags, long timeout)
{
	int retval = 0;
	struct device *f_dev = &fw_priv->dev;
	struct firmware_buf *buf = fw_priv->buf;

	/* fall back on userspace loading */
	if (!buf->data)
		buf->is_paged_buf = true;

	dev_set_uevent_suppress(f_dev, true);

	retval = device_add(f_dev);
	if (retval) {
		dev_err(f_dev, "%s: device_register failed\n", __func__);
		goto err_put_dev;
	}

	mutex_lock(&fw_lock);
	list_add(&buf->pending_list, &pending_fw_head);
	mutex_unlock(&fw_lock);

	if (opt_flags & FW_OPT_UEVENT) {
		buf->need_uevent = true;
		dev_set_uevent_suppress(f_dev, false);
		dev_dbg(f_dev, "firmware: requesting %s\n", buf->fw_id);
		kobject_uevent(&fw_priv->dev.kobj, KOBJ_ADD);
	} else {
		timeout = MAX_JIFFY_OFFSET;
	}

	retval = fw_state_wait_timeout(&buf->fw_st, timeout);
	if (retval < 0) {
		mutex_lock(&fw_lock);
		fw_load_abort(fw_priv);
		mutex_unlock(&fw_lock);
	}

	if (fw_state_is_aborted(&buf->fw_st)) {
		if (retval == -ERESTARTSYS)
			retval = -EINTR;
		else
			retval = -EAGAIN;
	} else if (buf->is_paged_buf && !buf->data)
		retval = -ENOMEM;

	device_del(f_dev);
err_put_dev:
	put_device(f_dev);
	return retval;
}

static int fw_load_from_user_helper(struct firmware *firmware,
				    const char *name, struct device *device,
				    unsigned int opt_flags)
{
	struct firmware_priv *fw_priv;
	long timeout;
	int ret;

	timeout = firmware_loading_timeout();
	if (opt_flags & FW_OPT_NOWAIT) {
		timeout = usermodehelper_read_lock_wait(timeout);
		if (!timeout) {
			dev_dbg(device, "firmware: %s loading timed out\n",
				name);
			return -EBUSY;
		}
	} else {
		ret = usermodehelper_read_trylock();
		if (WARN_ON(ret)) {
			dev_err(device, "firmware: %s will not be loaded\n",
				name);
			return ret;
		}
	}

	fw_priv = fw_create_instance(firmware, name, device, opt_flags);
	if (IS_ERR(fw_priv)) {
		ret = PTR_ERR(fw_priv);
		goto out_unlock;
	}

	fw_priv->buf = firmware->priv;
	ret = _request_firmware_load(fw_priv, opt_flags, timeout);

	if (!ret)
		ret = assign_firmware_buf(firmware, device, opt_flags);

out_unlock:
	usermodehelper_read_unlock();

	return ret;
}

#else /* CONFIG_FW_LOADER_USER_HELPER */
static inline int
fw_load_from_user_helper(struct firmware *firmware, const char *name,
			 struct device *device, unsigned int opt_flags)
{
	return -ENOENT;
}

static inline void kill_pending_fw_fallback_reqs(bool only_kill_custom) { }

#endif /* CONFIG_FW_LOADER_USER_HELPER */

/* prepare firmware and firmware_buf structs;
 * return 0 if a firmware is already assigned, 1 if need to load one,
 * or a negative error code
 */
static int
_request_firmware_prepare(struct firmware **firmware_p, const char *name,
			  struct device *device, void *dbuf, size_t size,
			  unsigned int opt_flags)
{
	struct firmware *firmware;
	struct firmware_buf *buf;
	int ret;

	*firmware_p = firmware = kzalloc(sizeof(*firmware), GFP_KERNEL);
	if (!firmware) {
		dev_err(device, "%s: kmalloc(struct firmware) failed\n",
			__func__);
		return -ENOMEM;
	}

	if (fw_get_builtin_firmware(firmware, name, dbuf, size)) {
		dev_dbg(device, "using built-in %s\n", name);
		return 0; /* assigned */
	}

	ret = fw_lookup_and_allocate_buf(name, &fw_cache, &buf, dbuf, size,
					opt_flags);

	/*
	 * bind with 'buf' now to avoid warning in failure path
	 * of requesting firmware.
	 */
	firmware->priv = buf;

	if (ret > 0) {
		ret = fw_state_wait(&buf->fw_st);
		if (!ret) {
			fw_set_page_data(buf, firmware);
			return 0; /* assigned */
		}
	}

	if (ret < 0)
		return ret;
	return 1; /* need to load */
}

/*
 * Batched requests need only one wake, we need to do this step last due to the
 * fallback mechanism. The buf is protected with kref_get(), and it won't be
 * released until the last user calls release_firmware().
 *
 * Failed batched requests are possible as well, in such cases we just share
 * the struct firmware_buf and won't release it until all requests are woken
 * and have gone through this same path.
 */
static void fw_abort_batch_reqs(struct firmware *fw)
{
	struct firmware_buf *buf;

	/* Loaded directly? */
	if (!fw || !fw->priv)
		return;

	buf = fw->priv;
	if (!fw_state_is_aborted(&buf->fw_st))
		fw_state_aborted(&buf->fw_st);
}

/* called from request_firmware() and request_firmware_work_func() */
static int
_request_firmware(const struct firmware **firmware_p, const char *name,
		  struct device *device, void *buf, size_t size,
		  unsigned int opt_flags)
{
	struct firmware *fw = NULL;
	int ret;

	if (!firmware_p)
		return -EINVAL;

	if (!name || name[0] == '\0') {
		ret = -EINVAL;
		goto out;
	}

	ret = _request_firmware_prepare(&fw, name, device, buf, size,
					opt_flags);
	if (ret <= 0) /* error or already assigned */
		goto out;

	ret = fw_get_filesystem_firmware(device, fw->priv);
	if (ret) {
		if (!(opt_flags & FW_OPT_NO_WARN))
			dev_dbg(device,
				 "Firmware %s was not found in kernel paths. rc:%d\n",
				 name, ret);
		if (opt_flags & FW_OPT_USERHELPER) {
			dev_dbg(device, "Falling back to user helper\n");
			ret = fw_load_from_user_helper(fw, name, device,
						       opt_flags);
		}
	} else
		ret = assign_firmware_buf(fw, device, opt_flags);

 out:
	if (ret < 0) {
		fw_abort_batch_reqs(fw);
		release_firmware(fw);
		fw = NULL;
	}

	*firmware_p = fw;
	return ret;
}

/**
 * request_firmware: - send firmware request and wait for it
 * @firmware_p: pointer to firmware image
 * @name: name of firmware file
 * @device: device for which firmware is being loaded
 *
 *      @firmware_p will be used to return a firmware image by the name
 *      of @name for device @device.
 *
 *      Should be called from user context where sleeping is allowed.
 *
 *      @name will be used as $FIRMWARE in the uevent environment and
 *      should be distinctive enough not to be confused with any other
 *      firmware image for this or any other device.
 *
 *	Caller must hold the reference count of @device.
 *
 *	The function can be called safely inside device's suspend and
 *	resume callback.
 **/
int
request_firmware(const struct firmware **firmware_p, const char *name,
		 struct device *device)
{
	int ret;

	/* Need to pin this module until return */
	__module_get(THIS_MODULE);
	ret = _request_firmware(firmware_p, name, device, NULL, 0,
				FW_OPT_UEVENT | FW_OPT_FALLBACK);
	module_put(THIS_MODULE);
	return ret;
}
EXPORT_SYMBOL(request_firmware);

/**
 * request_firmware_direct: - load firmware directly without usermode helper
 * @firmware_p: pointer to firmware image
 * @name: name of firmware file
 * @device: device for which firmware is being loaded
 *
 * This function works pretty much like request_firmware(), but this doesn't
 * fall back to usermode helper even if the firmware couldn't be loaded
 * directly from fs.  Hence it's useful for loading optional firmwares, which
 * aren't always present, without extra long timeouts of udev.
 **/
int request_firmware_direct(const struct firmware **firmware_p,
			    const char *name, struct device *device)
{
	int ret;

	__module_get(THIS_MODULE);
	ret = _request_firmware(firmware_p, name, device, NULL, 0,
				FW_OPT_UEVENT | FW_OPT_NO_WARN);
	module_put(THIS_MODULE);
	return ret;
}
EXPORT_SYMBOL_GPL(request_firmware_direct);

/**
 * request_firmware_into_buf - load firmware into a previously allocated buffer
 * @firmware_p: pointer to firmware image
 * @name: name of firmware file
 * @device: device for which firmware is being loaded and DMA region allocated
 * @buf: address of buffer to load firmware into
 * @size: size of buffer
 *
 * This function works pretty much like request_firmware(), but it doesn't
 * allocate a buffer to hold the firmware data. Instead, the firmware
 * is loaded directly into the buffer pointed to by @buf and the @firmware_p
 * data member is pointed at @buf.
 *
 * This function doesn't cache firmware either.
 */
int
request_firmware_into_buf(const struct firmware **firmware_p, const char *name,
			  struct device *device, void *buf, size_t size)
{
	int ret;

	__module_get(THIS_MODULE);
	ret = _request_firmware(firmware_p, name, device, buf, size,
				FW_OPT_UEVENT | FW_OPT_FALLBACK |
				FW_OPT_NOCACHE);
	module_put(THIS_MODULE);
	return ret;
}
EXPORT_SYMBOL(request_firmware_into_buf);

/**
 * release_firmware: - release the resource associated with a firmware image
 * @fw: firmware resource to release
 **/
void release_firmware(const struct firmware *fw)
{
	if (fw) {
		if (!fw_is_builtin_firmware(fw))
			firmware_free_data(fw);
		kfree(fw);
	}
}
EXPORT_SYMBOL(release_firmware);

/* Async support */
struct firmware_work {
	struct work_struct work;
	struct module *module;
	const char *name;
	struct device *device;
	void *context;
	void (*cont)(const struct firmware *fw, void *context);
	unsigned int opt_flags;
};

static void request_firmware_work_func(struct work_struct *work)
{
	struct firmware_work *fw_work;
	const struct firmware *fw;

	fw_work = container_of(work, struct firmware_work, work);

	_request_firmware(&fw, fw_work->name, fw_work->device, NULL, 0,
			  fw_work->opt_flags);
	fw_work->cont(fw, fw_work->context);
	put_device(fw_work->device); /* taken in request_firmware_nowait() */

	module_put(fw_work->module);
	kfree_const(fw_work->name);
	kfree(fw_work);
}

/**
 * request_firmware_nowait - asynchronous version of request_firmware
 * @module: module requesting the firmware
 * @uevent: sends uevent to copy the firmware image if this flag
 *	is non-zero else the firmware copy must be done manually.
 * @name: name of firmware file
 * @device: device for which firmware is being loaded
 * @gfp: allocation flags
 * @context: will be passed over to @cont, and
 *	@fw may be %NULL if firmware request fails.
 * @cont: function will be called asynchronously when the firmware
 *	request is over.
 *
 *	Caller must hold the reference count of @device.
 *
 *	Asynchronous variant of request_firmware() for user contexts:
 *		- sleep for as small periods as possible since it may
 *		  increase kernel boot time of built-in device drivers
 *		  requesting firmware in their ->probe() methods, if
 *		  @gfp is GFP_KERNEL.
 *
 *		- can't sleep at all if @gfp is GFP_ATOMIC.
 **/
int
request_firmware_nowait(
	struct module *module, bool uevent,
	const char *name, struct device *device, gfp_t gfp, void *context,
	void (*cont)(const struct firmware *fw, void *context))
{
	struct firmware_work *fw_work;

	fw_work = kzalloc(sizeof(struct firmware_work), gfp);
	if (!fw_work)
		return -ENOMEM;

	fw_work->module = module;
	fw_work->name = kstrdup_const(name, gfp);
	if (!fw_work->name) {
		kfree(fw_work);
		return -ENOMEM;
	}
	fw_work->device = device;
	fw_work->context = context;
	fw_work->cont = cont;
	fw_work->opt_flags = FW_OPT_NOWAIT | FW_OPT_FALLBACK |
		(uevent ? FW_OPT_UEVENT : FW_OPT_USERHELPER);

	if (!try_module_get(module)) {
		kfree_const(fw_work->name);
		kfree(fw_work);
		return -EFAULT;
	}

	get_device(fw_work->device);
	INIT_WORK(&fw_work->work, request_firmware_work_func);
	schedule_work(&fw_work->work);
	return 0;
}
EXPORT_SYMBOL(request_firmware_nowait);

#ifdef CONFIG_PM_SLEEP
static ASYNC_DOMAIN_EXCLUSIVE(fw_cache_domain);

/**
 * cache_firmware - cache one firmware image in kernel memory space
 * @fw_name: the firmware image name
 *
 * Cache firmware in kernel memory so that drivers can use it when
 * system isn't ready for them to request firmware image from userspace.
 * Once it returns successfully, driver can use request_firmware or its
 * nowait version to get the cached firmware without any interacting
 * with userspace
 *
 * Return 0 if the firmware image has been cached successfully
 * Return !0 otherwise
 *
 */
static int cache_firmware(const char *fw_name)
{
	int ret;
	const struct firmware *fw;

	pr_debug("%s: %s\n", __func__, fw_name);

	ret = request_firmware(&fw, fw_name, NULL);
	if (!ret)
		kfree(fw);

	pr_debug("%s: %s ret=%d\n", __func__, fw_name, ret);

	return ret;
}

static struct firmware_buf *fw_lookup_buf(const char *fw_name)
{
	struct firmware_buf *tmp;
	struct firmware_cache *fwc = &fw_cache;

	spin_lock(&fwc->lock);
	tmp = __fw_lookup_buf(fw_name);
	spin_unlock(&fwc->lock);

	return tmp;
}

/**
 * uncache_firmware - remove one cached firmware image
 * @fw_name: the firmware image name
 *
 * Uncache one firmware image which has been cached successfully
 * before.
 *
 * Return 0 if the firmware cache has been removed successfully
 * Return !0 otherwise
 *
 */
static int uncache_firmware(const char *fw_name)
{
	struct firmware_buf *buf;
	struct firmware fw;

	pr_debug("%s: %s\n", __func__, fw_name);

	if (fw_get_builtin_firmware(&fw, fw_name, NULL, 0))
		return 0;

	buf = fw_lookup_buf(fw_name);
	if (buf) {
		fw_free_buf(buf);
		return 0;
	}

	return -EINVAL;
}

static struct fw_cache_entry *alloc_fw_cache_entry(const char *name)
{
	struct fw_cache_entry *fce;

	fce = kzalloc(sizeof(*fce), GFP_ATOMIC);
	if (!fce)
		goto exit;

	fce->name = kstrdup_const(name, GFP_ATOMIC);
	if (!fce->name) {
		kfree(fce);
		fce = NULL;
		goto exit;
	}
exit:
	return fce;
}

static int __fw_entry_found(const char *name)
{
	struct firmware_cache *fwc = &fw_cache;
	struct fw_cache_entry *fce;

	list_for_each_entry(fce, &fwc->fw_names, list) {
		if (!strcmp(fce->name, name))
			return 1;
	}
	return 0;
}

static int fw_cache_piggyback_on_request(const char *name)
{
	struct firmware_cache *fwc = &fw_cache;
	struct fw_cache_entry *fce;
	int ret = 0;

	spin_lock(&fwc->name_lock);
	if (__fw_entry_found(name))
		goto found;

	fce = alloc_fw_cache_entry(name);
	if (fce) {
		ret = 1;
		list_add(&fce->list, &fwc->fw_names);
		pr_debug("%s: fw: %s\n", __func__, name);
	}
found:
	spin_unlock(&fwc->name_lock);
	return ret;
}

static void free_fw_cache_entry(struct fw_cache_entry *fce)
{
	kfree_const(fce->name);
	kfree(fce);
}

static void __async_dev_cache_fw_image(void *fw_entry,
				       async_cookie_t cookie)
{
	struct fw_cache_entry *fce = fw_entry;
	struct firmware_cache *fwc = &fw_cache;
	int ret;

	ret = cache_firmware(fce->name);
	if (ret) {
		spin_lock(&fwc->name_lock);
		list_del(&fce->list);
		spin_unlock(&fwc->name_lock);

		free_fw_cache_entry(fce);
	}
}

/* called with dev->devres_lock held */
static void dev_create_fw_entry(struct device *dev, void *res,
				void *data)
{
	struct fw_name_devm *fwn = res;
	const char *fw_name = fwn->name;
	struct list_head *head = data;
	struct fw_cache_entry *fce;

	fce = alloc_fw_cache_entry(fw_name);
	if (fce)
		list_add(&fce->list, head);
}

static int devm_name_match(struct device *dev, void *res,
			   void *match_data)
{
	struct fw_name_devm *fwn = res;
	return (fwn->magic == (unsigned long)match_data);
}

static void dev_cache_fw_image(struct device *dev, void *data)
{
	LIST_HEAD(todo);
	struct fw_cache_entry *fce;
	struct fw_cache_entry *fce_next;
	struct firmware_cache *fwc = &fw_cache;

	devres_for_each_res(dev, fw_name_devm_release,
			    devm_name_match, &fw_cache,
			    dev_create_fw_entry, &todo);

	list_for_each_entry_safe(fce, fce_next, &todo, list) {
		list_del(&fce->list);

		spin_lock(&fwc->name_lock);
		/* only one cache entry for one firmware */
		if (!__fw_entry_found(fce->name)) {
			list_add(&fce->list, &fwc->fw_names);
		} else {
			free_fw_cache_entry(fce);
			fce = NULL;
		}
		spin_unlock(&fwc->name_lock);

		if (fce)
			async_schedule_domain(__async_dev_cache_fw_image,
					      (void *)fce,
					      &fw_cache_domain);
	}
}

static void __device_uncache_fw_images(void)
{
	struct firmware_cache *fwc = &fw_cache;
	struct fw_cache_entry *fce;

	spin_lock(&fwc->name_lock);
	while (!list_empty(&fwc->fw_names)) {
		fce = list_entry(fwc->fw_names.next,
				struct fw_cache_entry, list);
		list_del(&fce->list);
		spin_unlock(&fwc->name_lock);

		uncache_firmware(fce->name);
		free_fw_cache_entry(fce);

		spin_lock(&fwc->name_lock);
	}
	spin_unlock(&fwc->name_lock);
}

/**
 * device_cache_fw_images - cache devices' firmware
 *
 * If one device called request_firmware or its nowait version
 * successfully before, the firmware names are recored into the
 * device's devres link list, so device_cache_fw_images can call
 * cache_firmware() to cache these firmwares for the device,
 * then the device driver can load its firmwares easily at
 * time when system is not ready to complete loading firmware.
 */
static void device_cache_fw_images(void)
{
	struct firmware_cache *fwc = &fw_cache;
	int old_timeout;
	DEFINE_WAIT(wait);

	pr_debug("%s\n", __func__);

	/* cancel uncache work */
	cancel_delayed_work_sync(&fwc->work);

	/*
	 * use small loading timeout for caching devices' firmware
	 * because all these firmware images have been loaded
	 * successfully at lease once, also system is ready for
	 * completing firmware loading now. The maximum size of
	 * firmware in current distributions is about 2M bytes,
	 * so 10 secs should be enough.
	 */
	old_timeout = loading_timeout;
	loading_timeout = 10;

	mutex_lock(&fw_lock);
	fwc->state = FW_LOADER_START_CACHE;
	dpm_for_each_dev(NULL, dev_cache_fw_image);
	mutex_unlock(&fw_lock);

	/* wait for completion of caching firmware for all devices */
	async_synchronize_full_domain(&fw_cache_domain);

	loading_timeout = old_timeout;
}

/**
 * device_uncache_fw_images - uncache devices' firmware
 *
 * uncache all firmwares which have been cached successfully
 * by device_uncache_fw_images earlier
 */
static void device_uncache_fw_images(void)
{
	pr_debug("%s\n", __func__);
	__device_uncache_fw_images();
}

static void device_uncache_fw_images_work(struct work_struct *work)
{
	device_uncache_fw_images();
}

/**
 * device_uncache_fw_images_delay - uncache devices firmwares
 * @delay: number of milliseconds to delay uncache device firmwares
 *
 * uncache all devices's firmwares which has been cached successfully
 * by device_cache_fw_images after @delay milliseconds.
 */
static void device_uncache_fw_images_delay(unsigned long delay)
{
	queue_delayed_work(system_power_efficient_wq, &fw_cache.work,
			   msecs_to_jiffies(delay));
}

static int fw_pm_notify(struct notifier_block *notify_block,
			unsigned long mode, void *unused)
{
	switch (mode) {
	case PM_HIBERNATION_PREPARE:
	case PM_SUSPEND_PREPARE:
	case PM_RESTORE_PREPARE:
		/*
		 * kill pending fallback requests with a custom fallback
		 * to avoid stalling suspend.
		 */
		kill_pending_fw_fallback_reqs(true);
		device_cache_fw_images();
		break;

	case PM_POST_SUSPEND:
	case PM_POST_HIBERNATION:
	case PM_POST_RESTORE:
		/*
		 * In case that system sleep failed and syscore_suspend is
		 * not called.
		 */
		mutex_lock(&fw_lock);
		fw_cache.state = FW_LOADER_NO_CACHE;
		mutex_unlock(&fw_lock);

		device_uncache_fw_images_delay(10 * MSEC_PER_SEC);
		break;
	}

	return 0;
}

/* stop caching firmware once syscore_suspend is reached */
static int fw_suspend(void)
{
	fw_cache.state = FW_LOADER_NO_CACHE;
	return 0;
}

static struct syscore_ops fw_syscore_ops = {
	.suspend = fw_suspend,
};
#else
static int fw_cache_piggyback_on_request(const char *name)
{
	return 0;
}
#endif

static void __init fw_cache_init(void)
{
	spin_lock_init(&fw_cache.lock);
	INIT_LIST_HEAD(&fw_cache.head);
	fw_cache.state = FW_LOADER_NO_CACHE;

#ifdef CONFIG_PM_SLEEP
	spin_lock_init(&fw_cache.name_lock);
	INIT_LIST_HEAD(&fw_cache.fw_names);

	INIT_DELAYED_WORK(&fw_cache.work,
			  device_uncache_fw_images_work);

	fw_cache.pm_notify.notifier_call = fw_pm_notify;
	register_pm_notifier(&fw_cache.pm_notify);

	register_syscore_ops(&fw_syscore_ops);
#endif
}

static int fw_shutdown_notify(struct notifier_block *unused1,
			      unsigned long unused2, void *unused3)
{
	/*
	 * Kill all pending fallback requests to avoid both stalling shutdown,
	 * and avoid a deadlock with the usermode_lock.
	 */
	kill_pending_fw_fallback_reqs(false);

	return NOTIFY_DONE;
}

static struct notifier_block fw_shutdown_nb = {
	.notifier_call = fw_shutdown_notify,
};

static int __init firmware_class_init(void)
{
	fw_cache_init();
	register_reboot_notifier(&fw_shutdown_nb);
#ifdef CONFIG_FW_LOADER_USER_HELPER
	return class_register(&firmware_class);
#else
	return 0;
#endif
}

static void __exit firmware_class_exit(void)
{
#ifdef CONFIG_PM_SLEEP
	unregister_syscore_ops(&fw_syscore_ops);
	unregister_pm_notifier(&fw_cache.pm_notify);
#endif
	unregister_reboot_notifier(&fw_shutdown_nb);
#ifdef CONFIG_FW_LOADER_USER_HELPER
	class_unregister(&firmware_class);
#endif
}

fs_initcall(firmware_class_init);
module_exit(firmware_class_exit);<|MERGE_RESOLUTION|>--- conflicted
+++ resolved
@@ -311,7 +311,6 @@
 	struct firmware_buf *tmp;
 
 	spin_lock(&fwc->lock);
-<<<<<<< HEAD
 	if (!(opt_flags & FW_OPT_NOCACHE)) {
 		tmp = __fw_lookup_buf(fw_name);
 		if (tmp) {
@@ -320,7 +319,8 @@
 			*buf = tmp;
 			return 1;
 		}
-=======
+	}
+
 	tmp = __fw_lookup_buf(fw_name);
 	if (tmp) {
 		kref_get(&tmp->ref);
@@ -328,7 +328,6 @@
 		*buf = tmp;
 		pr_debug("batched request - sharing the same struct firmware_buf and lookup for multiple requests\n");
 		return 1;
->>>>>>> 2bd6bf03
 	}
 	tmp = __allocate_fw_buf(fw_name, fwc, dbuf, size);
 	if (tmp && !(opt_flags & FW_OPT_NOCACHE))
