--- conflicted
+++ resolved
@@ -1277,11 +1277,8 @@
 		IWL_DEBUG_HT(priv, "agg frames sent:%d, acked:%d\n",
 				ba_resp->txed, ba_resp->txed_2_done);
 	} else {
-<<<<<<< HEAD
-=======
 		u64 bitmap, sent_bitmap;
 
->>>>>>> 3d986b25
 		/* don't use 64-bit values for now */
 		bitmap = le64_to_cpu(ba_resp->bitmap) >> sh;
 
@@ -1302,13 +1299,11 @@
 			sent_bitmap >>= 1;
 			++i;
 		}
-<<<<<<< HEAD
-=======
 
 		IWL_DEBUG_TX_REPLY(priv, "Bitmap %llx\n",
 				   (unsigned long long)bitmap);
->>>>>>> 3d986b25
-	}
+	}
+
 	info = IEEE80211_SKB_CB(priv->txq[scd_flow].txb[agg->start_idx].skb);
 	memset(&info->status, 0, sizeof(info->status));
 	info->flags |= IEEE80211_TX_STAT_ACK;
@@ -1316,15 +1311,6 @@
 	if (!priv->cfg->base_params->no_agg_framecnt_info && ba_resp->txed) {
 		info->status.ampdu_ack_len = ba_resp->txed_2_done;
 		info->status.ampdu_len = ba_resp->txed;
-<<<<<<< HEAD
-
-	} else {
-		info->status.ampdu_ack_len = successes;
-		info->status.ampdu_len = agg->frame_count;
-	}
-	iwlagn_hwrate_to_tx_control(priv, agg->rate_n_flags, info);
-=======
->>>>>>> 3d986b25
 
 	} else {
 		info->status.ampdu_ack_len = successes;
