--- conflicted
+++ resolved
@@ -31,10 +31,7 @@
 #include <asm/cpu.h>
 #include <asm/cputype.h>
 #include <asm/exception.h>
-<<<<<<< HEAD
 #include <asm/idmap.h>
-=======
->>>>>>> 3f6240f3
 #include <asm/topology.h>
 #include <asm/mmu_context.h>
 #include <asm/pgtable.h>
@@ -232,20 +229,6 @@
 }
 #endif /* CONFIG_HOTPLUG_CPU */
 
-int __cpu_logical_map[NR_CPUS];
-
-void __init smp_setup_processor_id(void)
-{
-	int i;
-	u32 cpu = is_smp() ? read_cpuid_mpidr() & 0xff : 0;
-
-	cpu_logical_map(0) = cpu;
-	for (i = 1; i < NR_CPUS; ++i)
-		cpu_logical_map(i) = i == cpu ? 0 : i;
-
-	printk(KERN_INFO "Booting Linux on physical CPU %d\n", cpu);
-}
-
 /*
  * Called by both boot and secondaries to move global data into
  * per-processor storage.
@@ -259,8 +242,6 @@
 	store_cpu_topology(cpuid);
 }
 
-static void percpu_timer_setup(void);
-
 /*
  * This is the secondary CPU boot entry.  We're using this CPUs
  * idle thread stack, but a set of temporary page tables.
@@ -270,11 +251,6 @@
 	struct mm_struct *mm = &init_mm;
 	unsigned int cpu = smp_processor_id();
 
-<<<<<<< HEAD
-=======
-	pr_debug("CPU%u: Booted secondary processor\n", cpu);
-
->>>>>>> 3f6240f3
 	/*
 	 * All kernel threads share the same mm context; grab a
 	 * reference and switch to it.
@@ -286,7 +262,7 @@
 	enter_lazy_tlb(mm, current);
 	local_flush_tlb_all();
 
-	printk("CPU%u: Booted secondary processor\n", cpu);
+	pr_debug("CPU%u: Booted secondary processor\n", cpu);
 
 	cpu_init();
 	preempt_disable();
@@ -373,11 +349,7 @@
 		 * re-initialize the map in platform_smp_prepare_cpus() if
 		 * present != possible (e.g. physical hotplug).
 		 */
-<<<<<<< HEAD
 		init_cpu_present(cpu_possible_mask);
-=======
-		init_cpu_present(&cpu_possible_map);
->>>>>>> 3f6240f3
 
 		/*
 		 * Initialise the SCU if there are more than one CPU
@@ -492,25 +464,7 @@
 }
 #endif
 
-<<<<<<< HEAD
-static void __cpuinit percpu_timer_setup(void)
-=======
-int __cpuinit __attribute__ ((weak)) local_timer_setup(struct clock_event_device *clk)
-{
-	if (lt_ops)
-		return lt_ops->setup(clk);
-
-	return -ENXIO;
-}
-
-void __attribute__ ((weak)) local_timer_stop(struct clock_event_device *clk)
-{
-	if (lt_ops)
-		lt_ops->stop(clk);
-}
-
 void __cpuinit percpu_timer_setup(void)
->>>>>>> 3f6240f3
 {
 	unsigned int cpu = smp_processor_id();
 	struct clock_event_device *evt = &per_cpu(percpu_clockevent, cpu);
@@ -533,12 +487,8 @@
 	unsigned int cpu = smp_processor_id();
 	struct clock_event_device *evt = &per_cpu(percpu_clockevent, cpu);
 
-<<<<<<< HEAD
 	if (lt_ops)
 		lt_ops->stop(evt);
-=======
-	local_timer_stop(evt);
->>>>>>> 3f6240f3
 }
 #endif
 
@@ -680,11 +630,6 @@
 
 void smp_send_reschedule(int cpu)
 {
-
-	if (unlikely(cpu_is_offline(cpu))) {
-		WARN_ON(1);
-		return;
-	}
 	smp_cross_call(cpumask_of(cpu), IPI_RESCHEDULE);
 }
 
