--- conflicted
+++ resolved
@@ -2259,7 +2259,6 @@
 		memory-region = <&pil_video_mem>;
 	};
 
-<<<<<<< HEAD
 	qcom,npu@0x9800000 {
 		compatible = "qcom,pil-tz-generic";
 		reg = <0x9800000 0x800000>;
@@ -2269,7 +2268,7 @@
 		qcom,firmware-name = "npu";
 		memory-region = <&npu_mem>;
 	};
-=======
+
 	icnss: qcom,icnss@18800000 {
 		status = "disabled";
 		compatible = "qcom,icnss";
@@ -2292,7 +2291,6 @@
 		qcom,wlan-msa-fixed-region = <&wlan_msa_mem>;
 	};
 
->>>>>>> 461b18d3
 };
 
 #include "sdmmagpie-pinctrl.dtsi"
