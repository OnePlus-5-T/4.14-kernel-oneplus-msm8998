/*
 * arch/arm64/include/asm/cpucaps.h
 *
 * Copyright (C) 2016 ARM Ltd.
 *
 * This program is free software: you can redistribute it and/or modify
 * it under the terms of the GNU General Public License version 2 as
 * published by the Free Software Foundation.
 *
 * This program is distributed in the hope that it will be useful,
 * but WITHOUT ANY WARRANTY; without even the implied warranty of
 * MERCHANTABILITY or FITNESS FOR A PARTICULAR PURPOSE.  See the
 * GNU General Public License for more details.
 *
 * You should have received a copy of the GNU General Public License
 * along with this program.  If not, see <http://www.gnu.org/licenses/>.
 */
#ifndef __ASM_CPUCAPS_H
#define __ASM_CPUCAPS_H

#define ARM64_WORKAROUND_CLEAN_CACHE		0
#define ARM64_WORKAROUND_DEVICE_LOAD_ACQUIRE	1
#define ARM64_WORKAROUND_845719			2
#define ARM64_HAS_SYSREG_GIC_CPUIF		3
#define ARM64_HAS_PAN				4
#define ARM64_HAS_LSE_ATOMICS			5
#define ARM64_WORKAROUND_CAVIUM_23154		6
#define ARM64_WORKAROUND_834220			7
#define ARM64_HAS_NO_HW_PREFETCH		8
#define ARM64_HAS_UAO				9
#define ARM64_ALT_PAN_NOT_UAO			10
#define ARM64_HAS_VIRT_HOST_EXTN		11
#define ARM64_WORKAROUND_CAVIUM_27456		12
#define ARM64_HAS_32BIT_EL0			13
#define ARM64_HYP_OFFSET_LOW			14
#define ARM64_MISMATCHED_CACHE_LINE_SIZE	15
#define ARM64_HAS_NO_FPSIMD			16
#define ARM64_WORKAROUND_REPEAT_TLBI		17
#define ARM64_WORKAROUND_QCOM_FALKOR_E1003	18
#define ARM64_WORKAROUND_858921			19
#define ARM64_WORKAROUND_CAVIUM_30115		20
#define ARM64_HAS_DCPOP				21
#define ARM64_UNMAP_KERNEL_AT_EL0		23
#define ARM64_HARDEN_BRANCH_PREDICTOR		24
#define ARM64_HARDEN_BP_POST_GUEST_EXIT		25
#define ARM64_HW_DBM				26
#define ARM64_SSBD				27
<<<<<<< HEAD

#define ARM64_NCAPS				28
=======
#define ARM64_MISMATCHED_CACHE_TYPE		28

#define ARM64_NCAPS				29
>>>>>>> 6a2de27b

#endif /* __ASM_CPUCAPS_H */<|MERGE_RESOLUTION|>--- conflicted
+++ resolved
@@ -45,13 +45,8 @@
 #define ARM64_HARDEN_BP_POST_GUEST_EXIT		25
 #define ARM64_HW_DBM				26
 #define ARM64_SSBD				27
-<<<<<<< HEAD
-
-#define ARM64_NCAPS				28
-=======
 #define ARM64_MISMATCHED_CACHE_TYPE		28
 
 #define ARM64_NCAPS				29
->>>>>>> 6a2de27b
 
 #endif /* __ASM_CPUCAPS_H */