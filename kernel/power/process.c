--- conflicted
+++ resolved
@@ -16,12 +16,9 @@
 #include <linux/freezer.h>
 #include <linux/delay.h>
 #include <linux/workqueue.h>
-<<<<<<< HEAD
 #include <linux/kmod.h>
-=======
 #include <linux/wakelock.h>
 #include "power.h"
->>>>>>> 3f6240f3
 
 /* 
  * Timeout for stopping processes
@@ -99,24 +96,6 @@
 	elapsed_csecs = elapsed_csecs64;
 
 	if (todo) {
-<<<<<<< HEAD
-		printk("\n");
-		printk(KERN_ERR "Freezing of tasks %s after %d.%02d seconds "
-		       "(%d tasks refusing to freeze, wq_busy=%d):\n",
-		       wakeup ? "aborted" : "failed",
-		       elapsed_csecs / 100, elapsed_csecs % 100,
-		       todo - wq_busy, wq_busy);
-
-		if (!wakeup) {
-			read_lock(&tasklist_lock);
-			do_each_thread(g, p) {
-				if (p != current && !freezer_should_skip(p)
-				    && freezing(p) && !frozen(p))
-					sched_show_task(p);
-			} while_each_thread(g, p);
-			read_unlock(&tasklist_lock);
-		}
-=======
 		/* This does not unfreeze processes that are already frozen
 		 * (we have slightly ugly calling convention in that respect,
 		 * and caller must call thaw_processes() if something fails),
@@ -125,28 +104,27 @@
 		if(wakeup) {
 			printk("\n");
 			printk(KERN_ERR "Freezing of %s aborted\n",
-					sig_only ? "user space " : "tasks ");
+					user_only ? "user space " : "tasks ");
 		}
 		else {
 			printk("\n");
-			printk(KERN_ERR "Freezing of tasks failed after %d.%02d seconds "
+			printk(KERN_ERR "Freezing of tasks %s after %d.%02d seconds "
 			       "(%d tasks refusing to freeze, wq_busy=%d):\n",
+			       wakeup ? "aborted" : "failed",
 			       elapsed_csecs / 100, elapsed_csecs % 100,
 			       todo - wq_busy, wq_busy);
 		}
-		thaw_workqueues();
-
-		read_lock(&tasklist_lock);
-		do_each_thread(g, p) {
-			task_lock(p);
-			if (freezing(p) && !freezer_should_skip(p) &&
-				elapsed_csecs > 100)
-				sched_show_task(p);
-			cancel_freezing(p);
-			task_unlock(p);
-		} while_each_thread(g, p);
-		read_unlock(&tasklist_lock);
->>>>>>> 3f6240f3
+
+		if (!wakeup) {
+			read_lock(&tasklist_lock);
+			do_each_thread(g, p) {
+				if (p != current && !freezer_should_skip(p)
+				    && freezing(p) && !frozen(p) &&
+				    elapsed_csecs > 100)
+					sched_show_task(p);
+			} while_each_thread(g, p);
+			read_unlock(&tasklist_lock);
+		}
 	} else {
 		printk("(elapsed %d.%02d seconds) ", elapsed_csecs / 100,
 			elapsed_csecs % 100);
@@ -201,7 +179,7 @@
 
 	error = suspend_sys_sync_wait();
 	if (error)
-		goto Exit;
+		return error;
 
 	printk("Freezing remaining freezable tasks ... ");
 	pm_nosig_freezing = true;
